--- conflicted
+++ resolved
@@ -225,12 +225,12 @@
         assertEquals(expected, clampedA);
     }
 
-<<<<<<< HEAD
     private void assertAllValuesAre(DoubleTensor tensor, double v) {
         for( double element : tensor.asFlatList() ){
             assertEquals( element , v , 0.01);
         }
-=======
+    }
+
     @Test
     public void canBroadcastAdd() {
         DoubleTensor x = Nd4jDoubleTensor.create(new double[]{1, 2, 3}, new int[]{3, 1});
@@ -289,7 +289,6 @@
         }, new int[]{3, 5});
 
         assertEquals(expected, diff);
->>>>>>> e3f5af74
     }
 
     private void assertTimesOperationEquals(DoubleTensor left, DoubleTensor right, DoubleTensor expected) {
