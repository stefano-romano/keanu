package io.improbable.keanu.tensor.dbl;

import org.junit.Before;
import org.junit.Test;
import org.nd4j.linalg.api.ndarray.INDArray;
import org.nd4j.linalg.factory.Nd4j;

import static org.junit.Assert.assertArrayEquals;
import static org.junit.Assert.assertEquals;
import static org.junit.Assert.assertTrue;

public class Nd4jDoubleTensorTest {

    Nd4jDoubleTensor matrixA;
    Nd4jDoubleTensor matrixB;
    Nd4jDoubleTensor matrixC;
    Nd4jDoubleTensor scalarA;
    Nd4jDoubleTensor vectorA;
    Nd4jDoubleTensor vectorB;
    Nd4jDoubleTensor rankThreeTensor;

    @Before
    public void setup() {
        matrixA = Nd4jDoubleTensor.create(new double[]{1, 2, 3, 4}, new int[]{2, 2});
        matrixB = Nd4jDoubleTensor.create(new double[]{1, 2, 3, 4}, new int[]{2, 2});
        matrixC = Nd4jDoubleTensor.create(new double[]{1, 2, 3, 4, 1, 2, 3, 4, 1, 2, 3, 4, 1, 2, 3, 4}, new int[]{4, 4});
        scalarA = Nd4jDoubleTensor.scalar(2.0);
        vectorA = Nd4jDoubleTensor.create(new double[]{1, 2, 3}, new int[]{3, 1});
        vectorB = Nd4jDoubleTensor.create(new double[]{1, 2, 3}, new int[]{1, 3});
        rankThreeTensor = Nd4jDoubleTensor.create(new double[]{1, 2, 3, 4, 5, 6, 7, 8}, new int[]{2, 2, 2});
    }

    @Test
    public void canElementWiseMultiplyMatrix() {
        DoubleTensor result = matrixA.times(matrixB);
        assertArrayEquals(new double[]{1, 4, 9, 16}, result.asFlatDoubleArray(), 0.0);
    }

    @Test
    public void canMultiplyMatrixByScalar() {
        DoubleTensor result = matrixA.times(scalarA);
        assertArrayEquals(new double[]{2, 4, 6, 8}, result.asFlatDoubleArray(), 0.0);
    }

    @Test
    public void canMultiplyScalarByMatrix() {
        DoubleTensor result = scalarA.times(matrixA);
        assertArrayEquals(new double[]{2, 4, 6, 8}, result.asFlatDoubleArray(), 0.0);
    }

    @Test
    public void canElementWiseMultiplyMatrixInPlace() {
        DoubleTensor result = matrixA.timesInPlace(matrixB);
        assertArrayEquals(new double[]{1, 4, 9, 16}, result.asFlatDoubleArray(), 0.0);
    }

    @Test
    public void canMultiplyMatrixByScalarInPlace() {
        DoubleTensor result = matrixA.timesInPlace(scalarA);
        assertArrayEquals(new double[]{2, 4, 6, 8}, result.asFlatDoubleArray(), 0.0);
    }

    @Test
    public void canElementWiseDivideMatrix() {
        DoubleTensor result = matrixA.div(matrixB);
        assertArrayEquals(new double[]{1.0, 1.0, 1.0, 1.0}, result.asFlatDoubleArray(), 0.0);
    }

    @Test
    public void canDivideMatrixByScalar() {
        DoubleTensor result = matrixA.div(scalarA);
        assertArrayEquals(new double[]{1.0 / 2.0, 2.0 / 2.0, 3.0 / 2.0, 4.0 / 2.0}, result.asFlatDoubleArray(), 0.0);
    }

    @Test
    public void canDivideScalarByMatrix() {
        DoubleTensor result = scalarA.div(matrixA);
        assertArrayEquals(new double[]{2.0 / 1.0, 2.0 / 2.0, 2.0 / 3.0, 2.0 / 4.0}, result.asFlatDoubleArray(), 0.0);
    }

    @Test
    public void canSetWhereGreaterThanAMatrix() {
        DoubleTensor mask = matrixA.getGreaterThanMask(Nd4jDoubleTensor.create(new double[]{2, 2, 2, 2}, new int[]{2, 2}));
        DoubleTensor result = matrixA.setWithMaskInPlace(mask, -2);

        assertArrayEquals(new double[]{1, 2, -2, -2}, result.asFlatDoubleArray(), 0.0);
    }

    @Test
    public void canSetWhereGreaterThanAScalar() {
        DoubleTensor mask = matrixA.getGreaterThanMask(Nd4jDoubleTensor.scalar(2.0));
        DoubleTensor result = matrixA.setWithMaskInPlace(mask, -2);

        assertArrayEquals(new double[]{1, 2, -2, -2}, result.asFlatDoubleArray(), 0.0);
    }

    @Test
    public void canSetWhereLessThanOrEqualAMatrix() {
        DoubleTensor mask = matrixA.getLessThanOrEqualToMask(Nd4jDoubleTensor.create(new double[]{2, 2, 2, 2}, new int[]{2, 2}));
        DoubleTensor result = matrixA.setWithMaskInPlace(mask, -2);

        assertArrayEquals(new double[]{-2, -2, 3, 4}, result.asFlatDoubleArray(), 0.0);
    }

    @Test
    public void canSetWhereLessThanOrEqualAScalar() {
        DoubleTensor mask = matrixA.getLessThanOrEqualToMask(Nd4jDoubleTensor.scalar(2.0));
        DoubleTensor result = matrixA.setWithMaskInPlace(mask, -2);

        assertArrayEquals(new double[]{-2, -2, 3, 4}, result.asFlatDoubleArray(), 0.0);
    }

    @Test
    public void canSetWhereLessThanAMatrix() {
        DoubleTensor mask = matrixA.getLessThanMask(Nd4jDoubleTensor.create(new double[]{2, 2, 2, 2}, new int[]{2, 2}));
        DoubleTensor result = matrixA.setWithMaskInPlace(mask, -2);

        assertArrayEquals(new double[]{-2, 2, 3, 4}, result.asFlatDoubleArray(), 0.0);
    }

    @Test
    public void canSetWhereLessThanAScalar() {
        DoubleTensor mask = matrixA.getLessThanMask(Nd4jDoubleTensor.scalar(2.0));
        DoubleTensor result = matrixA.setWithMaskInPlace(mask, -2);

        assertArrayEquals(new double[]{-2, 2, 3, 4}, result.asFlatDoubleArray(), 0.0);
    }

    @Test
    public void canApplyUnaryFunctionToScalar() {
        DoubleTensor result = scalarA.apply(a -> a * 2);
        assertEquals(4, result.scalar(), 0.0);
    }

    @Test
    public void canApplyUnaryFunctionToRank3() {
        DoubleTensor rank3Tensor = Nd4jDoubleTensor.create(new double[]{1, 2, 3, 4, 5, 6, 7, 8}, new int[]{2, 2, 2});
        DoubleTensor result = rank3Tensor.apply(a -> a * 2);
        assertArrayEquals(new double[]{2, 4, 6, 8, 10, 12, 14, 16}, result.asFlatDoubleArray(), 0.0);
    }

    @Test
    public void canApplySqrt() {
        DoubleTensor result = scalarA.sqrt();
        assertEquals(Math.sqrt(2.0), result.scalar(), 0.0);
    }

    @Test
    public void canBroadcastMultiplyRank4ContainingVectorAndMatrix() {
        DoubleTensor rank4 = Nd4jDoubleTensor.create(new double[]{1, 2, 3, 4, 5, 6, 7, 8}, new int[]{2, 2, 2, 1});
        DoubleTensor matrix = matrixA.reshape(2, 2, 1, 1);
        DoubleTensor expected = Nd4jDoubleTensor.create(new double[]{1, 2, 6, 8, 15, 18, 28, 32}, new int[]{2, 2, 2, 1});

        assertTimesOperationEquals(rank4, matrix, expected);
        assertTimesInPlaceOperationEquals(rank4, matrix, expected);
    }

    @Test
    public void canBroadcastMultiplyRank4ContainingMatrixAndMatrix() {
        DoubleTensor rank4 = Nd4jDoubleTensor.create(new double[]{
            1, 2, 3, 4, 5, 6, 7, 8,
            4, 3, 2, 1, 7, 5, 8, 6
        }, new int[]{2, 2, 2, 2});

        DoubleTensor matrix = matrixA.reshape(2, 2, 1, 1);
        DoubleTensor expected = Nd4jDoubleTensor.create(new double[]{
            1, 2, 3, 4, 10, 12, 14, 16,
            12, 9, 6, 3, 28, 20, 32, 24
        }, new int[]{2, 2, 2, 2});


        assertTimesOperationEquals(rank4, matrix, expected);
        assertTimesInPlaceOperationEquals(rank4, matrix, expected);
    }

    @Test
    public void canBroadcastMultiplyRank5ContainingMatrixAndMatrix() {
        DoubleTensor rank5 = Nd4jDoubleTensor.create(new double[]{
            1, 2, 3, 4, 5, 6, 7, 8, 4, 3, 2, 1, 7, 5, 8, 6,
            6, 3, 2, 9, 3, 4, 7, 6, 6, 2, 5, 4, 0, 2, 1, 3
        }, new int[]{2, 2, 2, 2, 2});

        DoubleTensor matrix = matrixA.reshape(2, 2, 1, 1, 1);
        DoubleTensor expected = Nd4jDoubleTensor.create(new double[]{
            1, 2, 3, 4, 5, 6, 7, 8, 8, 6, 4, 2, 14, 10, 16, 12,
            18, 9, 6, 27, 9, 12, 21, 18, 24, 8, 20, 16, 0, 8, 4, 12
        }, new int[]{2, 2, 2, 2, 2});

        assertTimesOperationEquals(rank5, matrix, expected);
        assertTimesInPlaceOperationEquals(rank5, matrix, expected);
    }

    @Test
    public void doesClampTensor() {
        DoubleTensor A = Nd4jDoubleTensor.create(new double[]{0.25, 3, -4, -5}, new int[]{1, 4});
        DoubleTensor clampedA = A.clamp(DoubleTensor.scalar(-4.5), DoubleTensor.scalar(2.0));
        DoubleTensor expected = Nd4jDoubleTensor.create(new double[]{0.25, 2.0, -4.0, -4.5}, new int[]{1, 4});
        assertEquals(expected, clampedA);
    }

    @Test
    public void canBroadcastAdd() {
        DoubleTensor x = Nd4jDoubleTensor.create(new double[]{1, 2, 3}, new int[]{3, 1});
        DoubleTensor s = Nd4jDoubleTensor.create(new double[]{
            -5, -2, -3, -7, -8,
            -5, -2, -3, -7, -8,
            -5, -2, -3, -7, -8
        }, new int[]{3, 5});

        DoubleTensor diff = s.plus(x);

        DoubleTensor expected = Nd4jDoubleTensor.create(new double[]{
            -4, -1, -2, -6, -7,
            -3, 0, -1, -5, -6,
            -2, 1, 0, -4, -5
        }, new int[]{3, 5});

        assertEquals(expected, diff);
    }

    @Test
    public void canBroadcastSubtract() {
        DoubleTensor x = Nd4jDoubleTensor.create(new double[]{-1, -2, -3}, new int[]{3, 1});
        DoubleTensor s = Nd4jDoubleTensor.create(new double[]{
            -5, -2, -3, -7, -8,
            -5, -2, -3, -7, -8,
            -5, -2, -3, -7, -8
        }, new int[]{3, 5});

        DoubleTensor diff = s.minus(x);

        DoubleTensor expected = Nd4jDoubleTensor.create(new double[]{
            -4, -1, -2, -6, -7,
            -3, 0, -1, -5, -6,
            -2, 1, 0, -4, -5
        }, new int[]{3, 5});

        assertEquals(expected, diff);
    }

    @Test
    public void canBroadcastDivide() {
        DoubleTensor x = Nd4jDoubleTensor.create(new double[]{1, 2, 3}, new int[]{3, 1});
        DoubleTensor s = Nd4jDoubleTensor.create(new double[]{
            5, 2, 3, 7, 8,
            5, 2, 3, 7, 8,
            5, 2, 3, 7, 8
        }, new int[]{3, 5});

        DoubleTensor diff = s.div(x);

        DoubleTensor expected = Nd4jDoubleTensor.create(new double[]{
            5 / 1.0, 2 / 1.0, 3 / 1.0, 7 / 1.0, 8 / 1.0,
            5 / 2.0, 2 / 2.0, 3 / 2.0, 7 / 2.0, 8 / 2.0,
            5 / 3.0, 2 / 3.0, 3 / 3.0, 7 / 3.0, 8 / 3.0
        }, new int[]{3, 5});

        assertEquals(expected, diff);
    }

    @Test
<<<<<<< HEAD
    public void canLinSpace() {
        DoubleTensor actual = DoubleTensor.linspace(0, 10, 5);
        DoubleTensor expected = DoubleTensor.create(new double[]{0, 2.5, 5.0, 7.5, 10.0});
        assertEquals(expected, actual);
    }

    @Test
    public void canARange() {
        DoubleTensor actual = DoubleTensor.arange(0, 5);
        DoubleTensor expected = DoubleTensor.create(new double[]{0, 1, 2, 3, 4});
        assertEquals(expected, actual);
    }

    @Test
    public void canARangeWithStep() {
        DoubleTensor actual = DoubleTensor.arange(3, 7, 2);
        DoubleTensor expected = DoubleTensor.create(new double[]{3, 5});
        assertEquals(expected, actual);
    }

    @Test
    public void canARangeWithFractionStep() {
        DoubleTensor actual = DoubleTensor.arange(3, 7, 0.5);
        DoubleTensor expected = DoubleTensor.create(new double[]{3, 3.5, 4.0, 4.5, 5.0, 5.5, 6.0, 6.5});
        assertEquals(expected, actual);
    }

    @Test
    public void canARangeWithFractionStepThatIsNotEvenlyDivisible() {
        DoubleTensor actual = DoubleTensor.arange(3, 7, 1.5);
        DoubleTensor expected = DoubleTensor.create(new double[]{3.0, 4.5, 6.0});
        assertEquals(expected, actual);
=======
    public void canPermute() {
        DoubleTensor x = Nd4jDoubleTensor.create(new double[]{1, 2, 3}, new int[]{1, 3});
        DoubleTensor y = Nd4jDoubleTensor.create(new double[]{4, 5, 6}, new int[]{1, 3});

        DoubleTensor concatDimensionZero = x.concat(0, y);

        assertArrayEquals(new double[]{1, 2, 3, 4, 5, 6}, concatDimensionZero.asFlatDoubleArray(), 1e-6);

        DoubleTensor concatDimensionOne = x.concat(1, y);
        DoubleTensor permuttedConcatDimensionOne = concatDimensionOne.permute(1, 0);

        assertArrayEquals(new double[]{1, 2, 3, 4, 5, 6}, permuttedConcatDimensionOne.asFlatDoubleArray(), 1e-6);

        x = Nd4jDoubleTensor.create(new double[]{1, 2, 3, 4, 5, 6, 7, 8}, new int[]{2, 2, 2});
        y = Nd4jDoubleTensor.create(new double[]{9, 10, 11, 12, 13, 14, 15, 16}, new int[]{2, 2, 2});

        concatDimensionZero = x.concat(0, y);

        assertArrayEquals(new double[]{1, 2, 3, 4, 5, 6, 7, 8, 9, 10, 11, 12, 13, 14, 15, 16}, concatDimensionZero.asFlatDoubleArray(), 1e-6);

        concatDimensionOne = x.concat(1, y);
        permuttedConcatDimensionOne = concatDimensionOne.permute(1, 0, 2);

        double[] sliced = new double[permuttedConcatDimensionOne.asFlatDoubleArray().length / 2];
        for (int i = 0; i < permuttedConcatDimensionOne.asFlatDoubleArray().length / 2; i++) {
            sliced[i] = permuttedConcatDimensionOne.asFlatDoubleArray()[i];
        }

        DoubleTensor answer = DoubleTensor.create(sliced, x.getShape()).permute(1, 0, 2);
        System.out.println(x.getLength());
        assertArrayEquals(new double[]{1, 2, 3, 4, 5, 6, 7, 8}, answer.asFlatDoubleArray(), 1e-6);
>>>>>>> 6ce3049f
    }

    private void assertTimesOperationEquals(DoubleTensor left, DoubleTensor right, DoubleTensor expected) {
        DoubleTensor actual = left.times(right);
        assertEquals(actual, expected);
    }

    private void assertTimesInPlaceOperationEquals(DoubleTensor left, DoubleTensor right, DoubleTensor expected) {
        left.timesInPlace(right);
        assertEquals(left, expected);
    }

    @Test
    public void canCalculateProductOfVector() {
        double productVectorA = vectorA.product();
        double productVectorB = vectorB.product();
        double productRankThreeTensor = rankThreeTensor.product();

        assertEquals(6., productVectorA, 1e-6);
        assertEquals(6., productVectorB, 1e-6);
        assertEquals(40320, productRankThreeTensor, 1e-6);

        assertTrue(vectorA.isVector() && vectorB.isVector());
    }

}<|MERGE_RESOLUTION|>--- conflicted
+++ resolved
@@ -1,13 +1,12 @@
 package io.improbable.keanu.tensor.dbl;
+
+import static org.junit.Assert.assertArrayEquals;
+import static org.junit.Assert.assertEquals;
+
+import static junit.framework.TestCase.assertTrue;
 
 import org.junit.Before;
 import org.junit.Test;
-import org.nd4j.linalg.api.ndarray.INDArray;
-import org.nd4j.linalg.factory.Nd4j;
-
-import static org.junit.Assert.assertArrayEquals;
-import static org.junit.Assert.assertEquals;
-import static org.junit.Assert.assertTrue;
 
 public class Nd4jDoubleTensorTest {
 
@@ -259,40 +258,6 @@
     }
 
     @Test
-<<<<<<< HEAD
-    public void canLinSpace() {
-        DoubleTensor actual = DoubleTensor.linspace(0, 10, 5);
-        DoubleTensor expected = DoubleTensor.create(new double[]{0, 2.5, 5.0, 7.5, 10.0});
-        assertEquals(expected, actual);
-    }
-
-    @Test
-    public void canARange() {
-        DoubleTensor actual = DoubleTensor.arange(0, 5);
-        DoubleTensor expected = DoubleTensor.create(new double[]{0, 1, 2, 3, 4});
-        assertEquals(expected, actual);
-    }
-
-    @Test
-    public void canARangeWithStep() {
-        DoubleTensor actual = DoubleTensor.arange(3, 7, 2);
-        DoubleTensor expected = DoubleTensor.create(new double[]{3, 5});
-        assertEquals(expected, actual);
-    }
-
-    @Test
-    public void canARangeWithFractionStep() {
-        DoubleTensor actual = DoubleTensor.arange(3, 7, 0.5);
-        DoubleTensor expected = DoubleTensor.create(new double[]{3, 3.5, 4.0, 4.5, 5.0, 5.5, 6.0, 6.5});
-        assertEquals(expected, actual);
-    }
-
-    @Test
-    public void canARangeWithFractionStepThatIsNotEvenlyDivisible() {
-        DoubleTensor actual = DoubleTensor.arange(3, 7, 1.5);
-        DoubleTensor expected = DoubleTensor.create(new double[]{3.0, 4.5, 6.0});
-        assertEquals(expected, actual);
-=======
     public void canPermute() {
         DoubleTensor x = Nd4jDoubleTensor.create(new double[]{1, 2, 3}, new int[]{1, 3});
         DoubleTensor y = Nd4jDoubleTensor.create(new double[]{4, 5, 6}, new int[]{1, 3});
@@ -324,7 +289,41 @@
         DoubleTensor answer = DoubleTensor.create(sliced, x.getShape()).permute(1, 0, 2);
         System.out.println(x.getLength());
         assertArrayEquals(new double[]{1, 2, 3, 4, 5, 6, 7, 8}, answer.asFlatDoubleArray(), 1e-6);
->>>>>>> 6ce3049f
+    }
+
+    @Test
+    public void canLinSpace() {
+        DoubleTensor actual = DoubleTensor.linspace(0, 10, 5);
+        DoubleTensor expected = DoubleTensor.create(new double[]{0, 2.5, 5.0, 7.5, 10.0});
+        assertEquals(expected, actual);
+    }
+
+    @Test
+    public void canARange() {
+        DoubleTensor actual = DoubleTensor.arange(0, 5);
+        DoubleTensor expected = DoubleTensor.create(new double[]{0, 1, 2, 3, 4});
+        assertEquals(expected, actual);
+    }
+
+    @Test
+    public void canARangeWithStep() {
+        DoubleTensor actual = DoubleTensor.arange(3, 7, 2);
+        DoubleTensor expected = DoubleTensor.create(new double[]{3, 5});
+        assertEquals(expected, actual);
+    }
+
+    @Test
+    public void canARangeWithFractionStep() {
+        DoubleTensor actual = DoubleTensor.arange(3, 7, 0.5);
+        DoubleTensor expected = DoubleTensor.create(new double[]{3, 3.5, 4.0, 4.5, 5.0, 5.5, 6.0, 6.5});
+        assertEquals(expected, actual);
+    }
+
+    @Test
+    public void canARangeWithFractionStepThatIsNotEvenlyDivisible() {
+        DoubleTensor actual = DoubleTensor.arange(3, 7, 1.5);
+        DoubleTensor expected = DoubleTensor.create(new double[]{3.0, 4.5, 6.0});
+        assertEquals(expected, actual);
     }
 
     private void assertTimesOperationEquals(DoubleTensor left, DoubleTensor right, DoubleTensor expected) {
