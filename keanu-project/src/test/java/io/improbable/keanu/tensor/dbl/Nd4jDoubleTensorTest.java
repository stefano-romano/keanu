package io.improbable.keanu.tensor.dbl;

<<<<<<< HEAD
=======
import io.improbable.keanu.tensor.bool.BooleanTensor;
import static org.junit.Assert.assertArrayEquals;
import static org.junit.Assert.assertEquals;
import static org.junit.Assert.assertTrue;

>>>>>>> efb8111c
import org.junit.Before;
import org.junit.Test;

import static junit.framework.TestCase.assertTrue;
import static org.junit.Assert.assertArrayEquals;
import static org.junit.Assert.assertEquals;

public class Nd4jDoubleTensorTest {

    Nd4jDoubleTensor matrixA;
    Nd4jDoubleTensor matrixB;
    Nd4jDoubleTensor matrixC;
    Nd4jDoubleTensor scalarA;
    Nd4jDoubleTensor vectorA;
    Nd4jDoubleTensor vectorB;
    Nd4jDoubleTensor rankThreeTensor;

    @Before
    public void setup() {
        matrixA = Nd4jDoubleTensor.create(new double[]{1, 2, 3, 4}, new int[]{2, 2});
        matrixB = Nd4jDoubleTensor.create(new double[]{1, 2, 3, 4}, new int[]{2, 2});
        matrixC = Nd4jDoubleTensor.create(new double[]{1, 2, 3, 4, 1, 2, 3, 4, 1, 2, 3, 4, 1, 2, 3, 4}, new int[]{4, 4});
        scalarA = Nd4jDoubleTensor.scalar(2.0);
        vectorA = Nd4jDoubleTensor.create(new double[]{1, 2, 3}, new int[]{3, 1});
        vectorB = Nd4jDoubleTensor.create(new double[]{1, 2, 3}, new int[]{1, 3});
        rankThreeTensor = Nd4jDoubleTensor.create(new double[]{1, 2, 3, 4, 5, 6, 7, 8}, new int[]{2, 2, 2});
    }

    @Test
    public void canCreateTensorFromScalar() {
        DoubleTensor result = DoubleTensor.create(5, new int[]{2, 2});
        System.out.println(result.getShape());
    }

    @Test
    public void canElementWiseMultiplyMatrix() {
        DoubleTensor result = matrixA.times(matrixB);
        assertArrayEquals(new double[]{1, 4, 9, 16}, result.asFlatDoubleArray(), 0.0);
    }

    @Test
    public void canMultiplyMatrixByScalar() {
        DoubleTensor result = matrixA.times(scalarA);
        assertArrayEquals(new double[]{2, 4, 6, 8}, result.asFlatDoubleArray(), 0.0);
    }

    @Test
    public void canMultiplyScalarByMatrix() {
        DoubleTensor result = scalarA.times(matrixA);
        assertArrayEquals(new double[]{2, 4, 6, 8}, result.asFlatDoubleArray(), 0.0);
    }

    @Test
    public void canElementWiseMultiplyMatrixInPlace() {
        DoubleTensor result = matrixA.timesInPlace(matrixB);
        assertArrayEquals(new double[]{1, 4, 9, 16}, result.asFlatDoubleArray(), 0.0);
    }

    @Test
    public void canMultiplyMatrixByScalarInPlace() {
        DoubleTensor result = matrixA.timesInPlace(scalarA);
        assertArrayEquals(new double[]{2, 4, 6, 8}, result.asFlatDoubleArray(), 0.0);
    }

    @Test
    public void canElementWiseDivideMatrix() {
        DoubleTensor result = matrixA.div(matrixB);
        assertArrayEquals(new double[]{1.0, 1.0, 1.0, 1.0}, result.asFlatDoubleArray(), 0.0);
    }

    @Test
    public void canDivideMatrixByScalar() {
        DoubleTensor result = matrixA.div(scalarA);
        assertArrayEquals(new double[]{1.0 / 2.0, 2.0 / 2.0, 3.0 / 2.0, 4.0 / 2.0}, result.asFlatDoubleArray(), 0.0);
    }

    @Test
    public void canDivideScalarByMatrix() {
        DoubleTensor result = scalarA.div(matrixA);
        assertArrayEquals(new double[]{2.0 / 1.0, 2.0 / 2.0, 2.0 / 3.0, 2.0 / 4.0}, result.asFlatDoubleArray(), 0.0);
    }

    @Test
    public void canSetWhereGreaterThanAMatrix() {
        DoubleTensor mask = matrixA.getGreaterThanMask(Nd4jDoubleTensor.create(new double[]{2, 2, 2, 2}, new int[]{2, 2}));
        DoubleTensor result = matrixA.setWithMaskInPlace(mask, -2.0);

        assertArrayEquals(new double[]{1, 2, -2, -2}, result.asFlatDoubleArray(), 0.0);
    }

    @Test
    public void canSetWhereGreaterThanAScalar() {
        DoubleTensor mask = matrixA.getGreaterThanMask(Nd4jDoubleTensor.scalar(2.0));
        DoubleTensor result = matrixA.setWithMaskInPlace(mask, -2.0);

        assertArrayEquals(new double[]{1, 2, -2, -2}, result.asFlatDoubleArray(), 0.0);
    }

    @Test
    public void canSetWhereLessThanOrEqualAMatrix() {
        DoubleTensor mask = matrixA.getLessThanOrEqualToMask(Nd4jDoubleTensor.create(new double[]{2, 2, 2, 2}, new int[]{2, 2}));
        DoubleTensor result = matrixA.setWithMaskInPlace(mask, -2.0);

        assertArrayEquals(new double[]{-2, -2, 3, 4}, result.asFlatDoubleArray(), 0.0);
    }

    @Test
    public void canSetWhereLessThanOrEqualAScalar() {
        DoubleTensor mask = matrixA.getLessThanOrEqualToMask(Nd4jDoubleTensor.scalar(2.0));
        DoubleTensor result = matrixA.setWithMaskInPlace(mask, -2.0);

        assertArrayEquals(new double[]{-2, -2, 3, 4}, result.asFlatDoubleArray(), 0.0);
    }

    @Test
    public void canSetWhereLessThanAMatrix() {
        DoubleTensor mask = matrixA.getLessThanMask(Nd4jDoubleTensor.create(new double[]{2, 2, 2, 2}, new int[]{2, 2}));
        DoubleTensor result = matrixA.setWithMaskInPlace(mask, -2.0);

        assertArrayEquals(new double[]{-2, 2, 3, 4}, result.asFlatDoubleArray(), 0.0);
    }

    @Test
    public void canSetWhereLessThanAScalar() {
        DoubleTensor mask = matrixA.getLessThanMask(Nd4jDoubleTensor.scalar(2.0));
        DoubleTensor result = matrixA.setWithMaskInPlace(mask, -2.0);

        assertArrayEquals(new double[]{-2, 2, 3, 4}, result.asFlatDoubleArray(), 0.0);
    }

    @Test
    public void canApplyUnaryFunctionToScalar() {
        DoubleTensor result = scalarA.apply(a -> a * 2);
        assertEquals(4, result.scalar(), 0.0);
    }

    @Test
    public void canApplyUnaryFunctionToRank3() {
        DoubleTensor rank3Tensor = Nd4jDoubleTensor.create(new double[]{1, 2, 3, 4, 5, 6, 7, 8}, new int[]{2, 2, 2});
        DoubleTensor result = rank3Tensor.apply(a -> a * 2);
        assertArrayEquals(new double[]{2, 4, 6, 8, 10, 12, 14, 16}, result.asFlatDoubleArray(), 0.0);
    }

    @Test
    public void canApplySqrt() {
        DoubleTensor result = scalarA.sqrt();
        assertEquals(Math.sqrt(2.0), result.scalar(), 0.0);
    }

    @Test
    public void canBroadcastMultiplyRank4ContainingVectorAndMatrix() {
        DoubleTensor rank4 = Nd4jDoubleTensor.create(new double[]{1, 2, 3, 4, 5, 6, 7, 8}, new int[]{2, 2, 2, 1});
        DoubleTensor matrix = matrixA.reshape(2, 2, 1, 1);
        DoubleTensor expected = Nd4jDoubleTensor.create(new double[]{1, 2, 6, 8, 15, 18, 28, 32}, new int[]{2, 2, 2, 1});

        assertTimesOperationEquals(rank4, matrix, expected);
        assertTimesInPlaceOperationEquals(rank4, matrix, expected);
    }

    @Test
    public void canBroadcastMultiplyRank4ContainingMatrixAndMatrix() {
        DoubleTensor rank4 = Nd4jDoubleTensor.create(new double[]{
            1, 2, 3, 4, 5, 6, 7, 8,
            4, 3, 2, 1, 7, 5, 8, 6
        }, new int[]{2, 2, 2, 2});

        DoubleTensor matrix = matrixA.reshape(2, 2, 1, 1);
        DoubleTensor expected = Nd4jDoubleTensor.create(new double[]{
            1, 2, 3, 4, 10, 12, 14, 16,
            12, 9, 6, 3, 28, 20, 32, 24
        }, new int[]{2, 2, 2, 2});


        assertTimesOperationEquals(rank4, matrix, expected);
        assertTimesInPlaceOperationEquals(rank4, matrix, expected);
    }

    @Test
    public void canBroadcastMultiplyRank5ContainingMatrixAndMatrix() {
        DoubleTensor rank5 = Nd4jDoubleTensor.create(new double[]{
            1, 2, 3, 4, 5, 6, 7, 8, 4, 3, 2, 1, 7, 5, 8, 6,
            6, 3, 2, 9, 3, 4, 7, 6, 6, 2, 5, 4, 0, 2, 1, 3
        }, new int[]{2, 2, 2, 2, 2});

        DoubleTensor matrix = matrixA.reshape(2, 2, 1, 1, 1);
        DoubleTensor expected = Nd4jDoubleTensor.create(new double[]{
            1, 2, 3, 4, 5, 6, 7, 8, 8, 6, 4, 2, 14, 10, 16, 12,
            18, 9, 6, 27, 9, 12, 21, 18, 24, 8, 20, 16, 0, 8, 4, 12
        }, new int[]{2, 2, 2, 2, 2});

        assertTimesOperationEquals(rank5, matrix, expected);
        assertTimesInPlaceOperationEquals(rank5, matrix, expected);
    }

    @Test
    public void canSuperBroadcast() {
        DoubleTensor x = Nd4jDoubleTensor.zeros(new int[]{2, 2, 2, 2});
        DoubleTensor y = Nd4jDoubleTensor.create(new double[]{1, 0, 1, 0}, new int[]{2, 2});

        DoubleTensor diff = x.plus(y);

        DoubleTensor expected = Nd4jDoubleTensor.create(new double[]{
            1, 0, 1, 0,
            1, 0, 1, 0,
            1, 0, 1, 0,
            1, 0, 1, 0
        }, new int[]{2, 2, 2, 2});

        assertEquals(expected, diff);
    }

    @Test
    public void canSuperBroadcastInPlace() {
        DoubleTensor x = Nd4jDoubleTensor.zeros(new int[]{2, 2, 2, 2});
        DoubleTensor y = Nd4jDoubleTensor.create(new double[]{1, 0, 1, 0}, new int[]{2, 2});

        DoubleTensor diff = x.plusInPlace(y);

        DoubleTensor expected = Nd4jDoubleTensor.create(new double[]{
            1, 0, 1, 0,
            1, 0, 1, 0,
            1, 0, 1, 0,
            1, 0, 1, 0
        }, new int[]{2, 2, 2, 2});

        assertEquals(expected, diff);
    }

    @Test
    public void canSetAllValues(){
        DoubleTensor rank5 = DoubleTensor.create(new double[]{
            1, 2, 3, 4, 5, 6, 7, 8, 4, 3, 2, 1, 7, 5, 8, 6,
            6, 3, 2, 9, 3, 4, 7, 6, 6, 2, 5, 4, 0, 2, 1, 3
        }, new int[]{2, 2, 2, 2, 2});
        rank5.setAllInPlace(0.0);
        assertAllValuesAre(rank5,0.0);
        rank5.setAllInPlace(0.8);
        assertAllValuesAre(rank5,0.8);
    }

    @Test
    public void canEqualsWithEpsilon(){
        double[] aData = new double[]{
            1, 2, 3, 4, 5, 6, 7, 8, 4, 3, 2, 1, 7, 5, 8, 6,
            6, 3, 2, 9, 3, 4, 7, 6, 6, 2, 5, 4, 0, 2, 1, 3};
        double[] bData = new double[aData.length];
        for ( int i =0;i<aData.length;i++){
            if ( i%2 == 0 ) {
                bData[i] = aData[i] + 0.4;
            }else{
                bData[i] = aData[i] - 0.4;
            }
        }
        double[] cData = bData.clone();
        cData[0] = cData[0]-1.0;

        DoubleTensor a = DoubleTensor.create(aData, new int[]{2, 2, 2, 2, 2});
        DoubleTensor b = DoubleTensor.create(bData, new int[]{2, 2, 2, 2, 2});
        DoubleTensor c = DoubleTensor.create(cData, new int[]{2, 2, 2, 2, 2});
        assertTrue("equals with epsilon should be true",a.equalsWithinEpsilon(b,0.5));
        assertTrue("equals with epsilon should be true (inverted order)",b.equalsWithinEpsilon(a,0.5));
        assertTrue("equals with epsilon should be not true (max delta is 0.4)",!a.equalsWithinEpsilon(b,0.2));
        assertTrue("equals with epsilon should be not true (max delta is 1.0)",!a.equalsWithinEpsilon(c,0.5));
    }

    @Test
    public void doesClampTensor() {
        DoubleTensor A = Nd4jDoubleTensor.create(new double[]{0.25, 3, -4, -5}, new int[]{1, 4});
        DoubleTensor clampedA = A.clamp(DoubleTensor.scalar(-4.5), DoubleTensor.scalar(2.0));
        DoubleTensor expected = Nd4jDoubleTensor.create(new double[]{0.25, 2.0, -4.0, -4.5}, new int[]{1, 4});
        assertEquals(expected, clampedA);
    }

    private void assertAllValuesAre(DoubleTensor tensor, double v) {
        for( double element : tensor.asFlatList() ){
            assertEquals( element , v , 0.01);
        }
    }

    @Test
    public void canBroadcastAdd() {
        DoubleTensor x = Nd4jDoubleTensor.create(new double[]{1, 2, 3}, new int[]{3, 1});
        DoubleTensor s = Nd4jDoubleTensor.create(new double[]{
            -5, -2, -3, -7, -8,
            -5, -2, -3, -7, -8,
            -5, -2, -3, -7, -8
        }, new int[]{3, 5});

        DoubleTensor diff = s.plus(x);

        DoubleTensor expected = Nd4jDoubleTensor.create(new double[]{
            -4, -1, -2, -6, -7,
            -3, 0, -1, -5, -6,
            -2, 1, 0, -4, -5
        }, new int[]{3, 5});

        assertEquals(expected, diff);
    }

    @Test
    public void canBroadcastSubtract() {
        DoubleTensor x = Nd4jDoubleTensor.create(new double[]{-1, -2, -3}, new int[]{3, 1});
        DoubleTensor s = Nd4jDoubleTensor.create(new double[]{
            -5, -2, -3, -7, -8,
            -5, -2, -3, -7, -8,
            -5, -2, -3, -7, -8
        }, new int[]{3, 5});

        DoubleTensor diff = s.minus(x);

        DoubleTensor expected = Nd4jDoubleTensor.create(new double[]{
            -4, -1, -2, -6, -7,
            -3, 0, -1, -5, -6,
            -2, 1, 0, -4, -5
        }, new int[]{3, 5});

        assertEquals(expected, diff);
    }

    @Test
    public void canBroadcastDivide() {
        DoubleTensor x = Nd4jDoubleTensor.create(new double[]{1, 2, 3}, new int[]{3, 1});
        DoubleTensor s = Nd4jDoubleTensor.create(new double[]{
            5, 2, 3, 7, 8,
            5, 2, 3, 7, 8,
            5, 2, 3, 7, 8
        }, new int[]{3, 5});

        DoubleTensor diff = s.div(x);

        DoubleTensor expected = Nd4jDoubleTensor.create(new double[]{
            5 / 1.0, 2 / 1.0, 3 / 1.0, 7 / 1.0, 8 / 1.0,
            5 / 2.0, 2 / 2.0, 3 / 2.0, 7 / 2.0, 8 / 2.0,
            5 / 3.0, 2 / 3.0, 3 / 3.0, 7 / 3.0, 8 / 3.0
        }, new int[]{3, 5});

        assertEquals(expected, diff);
    }

    @Test
    public void canPermute() {
        DoubleTensor x = Nd4jDoubleTensor.create(new double[]{1, 2, 3}, new int[]{1, 3});
        DoubleTensor y = Nd4jDoubleTensor.create(new double[]{4, 5, 6}, new int[]{1, 3});

        DoubleTensor concatDimensionZero = x.concat(0, y);

        assertArrayEquals(new double[]{1, 2, 3, 4, 5, 6}, concatDimensionZero.asFlatDoubleArray(), 1e-6);

        DoubleTensor concatDimensionOne = x.concat(1, y);
        DoubleTensor permuttedConcatDimensionOne = concatDimensionOne.permute(1, 0);

        assertArrayEquals(new double[]{1, 2, 3, 4, 5, 6}, permuttedConcatDimensionOne.asFlatDoubleArray(), 1e-6);

        x = Nd4jDoubleTensor.create(new double[]{1, 2, 3, 4, 5, 6, 7, 8}, new int[]{2, 2, 2});
        y = Nd4jDoubleTensor.create(new double[]{9, 10, 11, 12, 13, 14, 15, 16}, new int[]{2, 2, 2});

        concatDimensionZero = x.concat(0, y);

        assertArrayEquals(new double[]{1, 2, 3, 4, 5, 6, 7, 8, 9, 10, 11, 12, 13, 14, 15, 16}, concatDimensionZero.asFlatDoubleArray(), 1e-6);

        concatDimensionOne = x.concat(1, y);
        permuttedConcatDimensionOne = concatDimensionOne.permute(1, 0, 2);

        double[] sliced = new double[permuttedConcatDimensionOne.asFlatDoubleArray().length / 2];
        for (int i = 0; i < permuttedConcatDimensionOne.asFlatDoubleArray().length / 2; i++) {
            sliced[i] = permuttedConcatDimensionOne.asFlatDoubleArray()[i];
        }

        DoubleTensor answer = DoubleTensor.create(sliced, x.getShape()).permute(1, 0, 2);
        assertArrayEquals(new double[]{1, 2, 3, 4, 5, 6, 7, 8}, answer.asFlatDoubleArray(), 1e-6);
    }

    @Test
    public void canLinSpace() {
        DoubleTensor actual = DoubleTensor.linspace(0, 10, 5);
        DoubleTensor expected = DoubleTensor.create(new double[]{0, 2.5, 5.0, 7.5, 10.0});
        assertEquals(expected, actual);
    }

    @Test
    public void canARange() {
        DoubleTensor actual = DoubleTensor.arange(0, 5);
        DoubleTensor expected = DoubleTensor.create(new double[]{0, 1, 2, 3, 4});
        assertEquals(expected, actual);
    }

    @Test
    public void canARangeWithStep() {
        DoubleTensor actual = DoubleTensor.arange(3, 7, 2);
        DoubleTensor expected = DoubleTensor.create(new double[]{3, 5});
        assertEquals(expected, actual);
    }

    @Test
    public void canARangeWithFractionStep() {
        DoubleTensor actual = DoubleTensor.arange(3, 7, 0.5);
        DoubleTensor expected = DoubleTensor.create(new double[]{3, 3.5, 4.0, 4.5, 5.0, 5.5, 6.0, 6.5});
        assertEquals(expected, actual);
    }

    @Test
    public void canARangeWithFractionStepThatIsNotEvenlyDivisible() {
        DoubleTensor actual = DoubleTensor.arange(3, 7, 1.5);
        DoubleTensor expected = DoubleTensor.create(new double[]{3.0, 4.5, 6.0});
        assertEquals(expected, actual);
    }

    @Test
    public void canTensorMultiplyWithVectorAndRank4() {
        DoubleTensor a = Nd4jDoubleTensor.create(new double[]{1, 2, 3}, new int[]{1, 1, 3, 1});
        DoubleTensor b = Nd4jDoubleTensor.create(new double[]{
            5, 2, 3, 7, 8,
            5, 2, 3, 7, 8,
            5, 2, 3, 7, 8
        }, new int[]{1, 3, 1, 5});

        DoubleTensor c = a.tensorMultiply(b, new int[]{2, 3}, new int[]{1, 0});

        DoubleTensor expected = Nd4jDoubleTensor.create(new double[]{
            30, 12, 18, 42, 48
        }, new int[]{1, 1, 1, 5});

        assertEquals(expected, c);
    }

    @Test
    public void canTensorMultiplyWithNumpyExample() {
        DoubleTensor a = DoubleTensor.arange(0, 60).reshape(3, 4, 5);
        DoubleTensor b = DoubleTensor.arange(0, 24.).reshape(4, 3, 2);
        DoubleTensor c = a.tensorMultiply(b, new int[]{1, 0}, new int[]{0, 1});

        DoubleTensor expected = Nd4jDoubleTensor.create(new double[]{
            4400., 4730.,
            4532., 4874.,
            4664., 5018.,
            4796., 5162.,
            4928., 5306.
        }, new int[]{5, 2});

        assertEquals(expected, c);
    }

    @Test
    public void canPermuteForTranspose() {
        DoubleTensor a = DoubleTensor.create(new double[]{1, 2, 3, 4}, new int[]{2, 2});
        DoubleTensor permuted = a.permute(1, 0);
        DoubleTensor transposed = a.transpose();

        assertEquals(transposed, permuted);
    }

    @Test
    public void canPermuteUpperDimensions() {
        DoubleTensor a = DoubleTensor.create(new double[]{
            1, 2,
            3, 4,
            5, 6,
            7, 8
        }, new int[]{1, 2, 2, 2});
        DoubleTensor permuted = a.permute(0, 1, 3, 2);
        DoubleTensor expected = DoubleTensor.create(new double[]{
            1, 3,
            2, 4,
            5, 7,
            6, 8
        }, new int[]{1, 2, 2, 2});

        assertEquals(expected, permuted);
    }

    private void assertTimesOperationEquals(DoubleTensor left, DoubleTensor right, DoubleTensor expected) {
        DoubleTensor actual = left.times(right);
        assertEquals(actual, expected);
    }

    private void assertTimesInPlaceOperationEquals(DoubleTensor left, DoubleTensor right, DoubleTensor expected) {
        left = left.timesInPlace(right);
        assertEquals(left, expected);
    }

    private void assertPlusOperationEquals(DoubleTensor left, DoubleTensor right, DoubleTensor expected) {
        DoubleTensor actual = left.plus(right);
        assertEquals(actual, expected);
    }

    private void assertPlusInPlaceOperationEquals(DoubleTensor left, DoubleTensor right, DoubleTensor expected) {
        left = left.plusInPlace(right);
        assertEquals(left, expected);
    }

    private void assertDivideOperationEquals(DoubleTensor left, DoubleTensor right, DoubleTensor expected) {
        DoubleTensor actual = left.div(right);
        assertEquals(actual, expected);
    }

    private void assertDivideInPlaceOperationEquals(DoubleTensor left, DoubleTensor right, DoubleTensor expected) {
        left = left.divInPlace(right);
        assertEquals(left, expected);
    }

    private void assertMinusOperationEquals(DoubleTensor left, DoubleTensor right, DoubleTensor expected) {
        DoubleTensor actual = left.minus(right);
        assertEquals(actual, expected);
    }

    private void assertMinusInPlaceOperationEquals(DoubleTensor left, DoubleTensor right, DoubleTensor expected) {
        left = left.minusInPlace(right);
        assertEquals(left, expected);
    }

    @Test
    public void canCalculateProductOfVector() {
        double productVectorA = vectorA.product();
        double productVectorB = vectorB.product();
        double productRankThreeTensor = rankThreeTensor.product();

        assertEquals(6., productVectorA, 1e-6);
        assertEquals(6., productVectorB, 1e-6);
        assertEquals(40320, productRankThreeTensor, 1e-6);

        assertTrue(vectorA.isVector() && vectorB.isVector());
    }

    @Test
    public void scalarMinusInPlaceTensorBehavesSameAsMinus() {
        DoubleTensor scalar = DoubleTensor.scalar(1);
        DoubleTensor tensor = DoubleTensor.create(2, new int[] {1, 4});

        assertArrayEquals(scalar.minus(tensor).asFlatDoubleArray(), scalar.minusInPlace(tensor).asFlatDoubleArray(), 1e-6);
    }

    @Test
    public void scalarPlusInPlaceTensorBehavesSameAsPlus() {
        DoubleTensor scalar = DoubleTensor.scalar(1);
        DoubleTensor tensor = DoubleTensor.create(2, new int[] {1, 4});

        assertArrayEquals(scalar.plus(tensor).asFlatDoubleArray(), scalar.plusInPlace(tensor).asFlatDoubleArray(), 1e-6);
    }

    @Test
    public void scalarTimesInPlaceTensorBehavesSameAsTimes() {
        DoubleTensor scalar = DoubleTensor.scalar(1);
        DoubleTensor tensor = DoubleTensor.create(2, new int[] {1, 4});

        assertArrayEquals(scalar.times(tensor).asFlatDoubleArray(), scalar.timesInPlace(tensor).asFlatDoubleArray(), 1e-6);
    }

    @Test
    public void scalarDivInPlaceTensorBehavesSameAsDiv() {
        DoubleTensor scalar = DoubleTensor.scalar(1);
        DoubleTensor tensor = DoubleTensor.create(2, new int[] {1, 4});

        assertArrayEquals(scalar.div(tensor).asFlatDoubleArray(), scalar.divInPlace(tensor).asFlatDoubleArray(), 1e-6);
    }

    @Test
    public void smallerTensorMinusInPlaceLargerTensorBehavesSameAsMinus() {
        DoubleTensor smallerTensor = DoubleTensor.create(2, new int[] {2, 2});
        DoubleTensor largerTensor = DoubleTensor.create(3, new int[] {2, 2, 2});

        assertArrayEquals(smallerTensor.minus(largerTensor).asFlatDoubleArray(), smallerTensor.minusInPlace(largerTensor).asFlatDoubleArray(), 1e-6);
    }

    @Test
    public void smallerTensorPlusInPlaceLargerTensorBehavesSameAsPlus() {
        DoubleTensor smallerTensor = DoubleTensor.create(2, new int[] {2, 2});
        DoubleTensor largerTensor = DoubleTensor.create(3, new int[] {2, 2, 2});

        assertArrayEquals(smallerTensor.plus(largerTensor).asFlatDoubleArray(), smallerTensor.plusInPlace(largerTensor).asFlatDoubleArray(), 1e-6);
    }

    @Test
    public void smallerTensorTimesInPlaceLargerTensorBehavesSameAsTimes() {
        DoubleTensor smallerTensor = DoubleTensor.create(2, new int[] {2, 2});
        DoubleTensor largerTensor = DoubleTensor.create(3, new int[] {2, 2, 2});

        assertArrayEquals(smallerTensor.times(largerTensor).asFlatDoubleArray(), smallerTensor.timesInPlace(largerTensor).asFlatDoubleArray(), 1e-6);
    }

    @Test
    public void smallerTensorTimesInPlaceLargerTensorBehavesSameAsTimess() {
        DoubleTensor smallerTensor = DoubleTensor.create(2, new int[] {2, 2});
        DoubleTensor largerTensor = DoubleTensor.create(3, new int[] {2, 2, 2});

        assertArrayEquals(largerTensor.times(smallerTensor).asFlatDoubleArray(), largerTensor.timesInPlace(smallerTensor).asFlatDoubleArray(), 1e-6);
    }

    @Test
    public void smallerTensorDivInPlaceLargerTensorBehavesSameAsDiv() {
        DoubleTensor smallerTensor = DoubleTensor.create(2, new int[] {2, 2});
        DoubleTensor largerTensor = DoubleTensor.create(3, new int[] {2, 2, 2});

        assertArrayEquals(smallerTensor.div(largerTensor).asFlatDoubleArray(), smallerTensor.divInPlace(largerTensor).asFlatDoubleArray(), 1e-6);
    }

    @Test
<<<<<<< HEAD
    public void canBroadcastMultiplyDifferentRankedTensorsBigToSmall() {
        DoubleTensor rank4 = DoubleTensor.ones(4, 2, 2, 2);
        DoubleTensor matrix = DoubleTensor.create(new double[]{1, 2, 3, 4}, new int[]{2, 2});

        DoubleTensor expected = Nd4jDoubleTensor.create(new double[]{
            1, 2, 3, 4, 1, 2, 3, 4,
            1, 2, 3, 4, 1, 2, 3, 4,
            1, 2, 3, 4, 1, 2, 3, 4,
            1, 2, 3, 4, 1, 2, 3, 4,
        }, new int[]{4, 2, 2, 2});


        assertTimesOperationEquals(rank4, matrix, expected);
        assertTimesInPlaceOperationEquals(rank4, matrix, expected);
    }

    @Test
    public void canBroadcastMultiplyDifferentRankedTensorsSmallToBig() {
        DoubleTensor rank4 = DoubleTensor.ones(4, 2, 2, 2);
        DoubleTensor matrix = DoubleTensor.create(new double[]{1, 2, 3, 4}, new int[]{2, 2});

        DoubleTensor expected = Nd4jDoubleTensor.create(new double[]{
            1, 2, 3, 4, 1, 2, 3, 4,
            1, 2, 3, 4, 1, 2, 3, 4,
            1, 2, 3, 4, 1, 2, 3, 4,
            1, 2, 3, 4, 1, 2, 3, 4,
        }, new int[]{4, 2, 2, 2});


        assertTimesOperationEquals(matrix, rank4, expected);
        assertTimesInPlaceOperationEquals(matrix, rank4, expected);
    }

    @Test
    public void canBroadcastPlusDifferentRankedTensorsBigToSmall() {
        DoubleTensor rank4 = DoubleTensor.zeros(new int[]{4, 2, 2, 2});
        DoubleTensor matrix = DoubleTensor.create(new double[]{1, 2, 3, 4}, new int[]{2, 2});

        DoubleTensor expected = Nd4jDoubleTensor.create(new double[]{
            1, 2, 3, 4, 1, 2, 3, 4,
            1, 2, 3, 4, 1, 2, 3, 4,
            1, 2, 3, 4, 1, 2, 3, 4,
            1, 2, 3, 4, 1, 2, 3, 4,
        }, new int[]{4, 2, 2, 2});

        assertPlusOperationEquals(rank4, matrix, expected);
        assertPlusInPlaceOperationEquals(rank4, matrix, expected);
    }

    @Test
    public void canBroadcastPlusDifferentRankedTensorsSmallToBig() {
        DoubleTensor rank4 = DoubleTensor.zeros(new int[]{4, 2, 2, 2});
        DoubleTensor matrix = DoubleTensor.create(new double[]{1, 2, 3, 4}, new int[]{2, 2});

        DoubleTensor expected = Nd4jDoubleTensor.create(new double[]{
            1, 2, 3, 4, 1, 2, 3, 4,
            1, 2, 3, 4, 1, 2, 3, 4,
            1, 2, 3, 4, 1, 2, 3, 4,
            1, 2, 3, 4, 1, 2, 3, 4,
        }, new int[]{4, 2, 2, 2});

        assertPlusOperationEquals(matrix, rank4, expected);
        assertPlusInPlaceOperationEquals(matrix, rank4, expected);
    }

    @Test
    public void canBroadcastDivideDifferentRankedTensorsBigToSmall() {
        DoubleTensor rank4 = DoubleTensor.ones(new int[]{4, 2, 2, 2}).times(10.);
        DoubleTensor matrix = DoubleTensor.create(new double[]{1, 2, 5, 10}, new int[]{2, 2});

        DoubleTensor expected = Nd4jDoubleTensor.create(new double[]{
            10, 5, 2, 1, 10, 5, 2, 1,
            10, 5, 2, 1, 10, 5, 2, 1,
            10, 5, 2, 1, 10, 5, 2, 1,
            10, 5, 2, 1, 10, 5, 2, 1,
        }, new int[]{4, 2, 2, 2});

        assertDivideOperationEquals(rank4, matrix, expected);
        assertDivideInPlaceOperationEquals(rank4, matrix, expected);
    }

    @Test
    public void canBroadcastDivideDifferentRankedTensorsSmallToBig() {
        DoubleTensor rank4 = DoubleTensor.ones(new int[]{4, 2, 2, 2}).times(10.);
        DoubleTensor matrix = DoubleTensor.create(new double[]{1, 2, 5, 10}, new int[]{2, 2});

        DoubleTensor expected = Nd4jDoubleTensor.create(new double[]{
            10, 5, 2, 1, 10, 5, 2, 1,
            10, 5, 2, 1, 10, 5, 2, 1,
            10, 5, 2, 1, 10, 5, 2, 1,
            10, 5, 2, 1, 10, 5, 2, 1,
        }, new int[]{4, 2, 2, 2});

        assertDivideOperationEquals(matrix, rank4, expected);
        assertDivideInPlaceOperationEquals(matrix, rank4, expected);
    }

    @Test
    public void canBroadcastMinusDifferentRankedTensorsBigToSmall() {
        DoubleTensor rank4 = DoubleTensor.ones(new int[]{4, 2, 2, 2}).times(5.);
        DoubleTensor matrix = DoubleTensor.create(new double[]{1, 2, 3, 4}, new int[]{2, 2});

        DoubleTensor expected = Nd4jDoubleTensor.create(new double[]{
            4, 3, 2, 1, 4, 3, 2, 1,
            4, 3, 2, 1, 4, 3, 2, 1,
            4, 3, 2, 1, 4, 3, 2, 1,
            4, 3, 2, 1, 4, 3, 2, 1
        }, new int[]{4, 2, 2, 2});

        assertMinusOperationEquals(rank4, matrix, expected);
        assertMinusInPlaceOperationEquals(rank4, matrix, expected);
    }

    @Test
    public void canBroadcastMinusDifferentRankedTensorsSmallToBig() {
        DoubleTensor rank4 = DoubleTensor.ones(new int[]{4, 2, 2, 2}).times(5.);
        DoubleTensor matrix = DoubleTensor.create(new double[]{1, 2, 3, 4}, new int[]{2, 2});

        DoubleTensor expected = Nd4jDoubleTensor.create(new double[]{
            4, 3, 2, 1, 4, 3, 2, 1,
            4, 3, 2, 1, 4, 3, 2, 1,
            4, 3, 2, 1, 4, 3, 2, 1,
            4, 3, 2, 1, 4, 3, 2, 1
        }, new int[]{4, 2, 2, 2});

        assertMinusOperationEquals(matrix, rank4, expected);
        assertMinusInPlaceOperationEquals(matrix, rank4, expected);
=======
    public void doesCompareGreaterThanOrEqualScalarTensor() {
        DoubleTensor matrix = Nd4jDoubleTensor.create(new double[]{1., 2., 3., 4.}, new int[]{2, 2});
        BooleanTensor result = matrix.greaterThanOrEqual(Nd4jDoubleTensor.scalar(3.));
        Boolean[] expected = new Boolean[]{false, false, true, true};
        assertArrayEquals(expected, result.asFlatArray());
>>>>>>> efb8111c
    }

}<|MERGE_RESOLUTION|>--- conflicted
+++ resolved
@@ -1,25 +1,16 @@
 package io.improbable.keanu.tensor.dbl;
 
-<<<<<<< HEAD
-=======
-import io.improbable.keanu.tensor.bool.BooleanTensor;
 import static org.junit.Assert.assertArrayEquals;
 import static org.junit.Assert.assertEquals;
 import static org.junit.Assert.assertTrue;
 
->>>>>>> efb8111c
 import org.junit.Before;
 import org.junit.Test;
 
-import static junit.framework.TestCase.assertTrue;
-import static org.junit.Assert.assertArrayEquals;
-import static org.junit.Assert.assertEquals;
-
 public class Nd4jDoubleTensorTest {
 
     Nd4jDoubleTensor matrixA;
     Nd4jDoubleTensor matrixB;
-    Nd4jDoubleTensor matrixC;
     Nd4jDoubleTensor scalarA;
     Nd4jDoubleTensor vectorA;
     Nd4jDoubleTensor vectorB;
@@ -29,17 +20,10 @@
     public void setup() {
         matrixA = Nd4jDoubleTensor.create(new double[]{1, 2, 3, 4}, new int[]{2, 2});
         matrixB = Nd4jDoubleTensor.create(new double[]{1, 2, 3, 4}, new int[]{2, 2});
-        matrixC = Nd4jDoubleTensor.create(new double[]{1, 2, 3, 4, 1, 2, 3, 4, 1, 2, 3, 4, 1, 2, 3, 4}, new int[]{4, 4});
         scalarA = Nd4jDoubleTensor.scalar(2.0);
         vectorA = Nd4jDoubleTensor.create(new double[]{1, 2, 3}, new int[]{3, 1});
         vectorB = Nd4jDoubleTensor.create(new double[]{1, 2, 3}, new int[]{1, 3});
         rankThreeTensor = Nd4jDoubleTensor.create(new double[]{1, 2, 3, 4, 5, 6, 7, 8}, new int[]{2, 2, 2});
-    }
-
-    @Test
-    public void canCreateTensorFromScalar() {
-        DoubleTensor result = DoubleTensor.create(5, new int[]{2, 2});
-        System.out.println(result.getShape());
     }
 
     @Test
@@ -588,157 +572,10 @@
     }
 
     @Test
-    public void smallerTensorTimesInPlaceLargerTensorBehavesSameAsTimess() {
-        DoubleTensor smallerTensor = DoubleTensor.create(2, new int[] {2, 2});
-        DoubleTensor largerTensor = DoubleTensor.create(3, new int[] {2, 2, 2});
-
-        assertArrayEquals(largerTensor.times(smallerTensor).asFlatDoubleArray(), largerTensor.timesInPlace(smallerTensor).asFlatDoubleArray(), 1e-6);
-    }
-
-    @Test
     public void smallerTensorDivInPlaceLargerTensorBehavesSameAsDiv() {
         DoubleTensor smallerTensor = DoubleTensor.create(2, new int[] {2, 2});
         DoubleTensor largerTensor = DoubleTensor.create(3, new int[] {2, 2, 2});
 
         assertArrayEquals(smallerTensor.div(largerTensor).asFlatDoubleArray(), smallerTensor.divInPlace(largerTensor).asFlatDoubleArray(), 1e-6);
     }
-
-    @Test
-<<<<<<< HEAD
-    public void canBroadcastMultiplyDifferentRankedTensorsBigToSmall() {
-        DoubleTensor rank4 = DoubleTensor.ones(4, 2, 2, 2);
-        DoubleTensor matrix = DoubleTensor.create(new double[]{1, 2, 3, 4}, new int[]{2, 2});
-
-        DoubleTensor expected = Nd4jDoubleTensor.create(new double[]{
-            1, 2, 3, 4, 1, 2, 3, 4,
-            1, 2, 3, 4, 1, 2, 3, 4,
-            1, 2, 3, 4, 1, 2, 3, 4,
-            1, 2, 3, 4, 1, 2, 3, 4,
-        }, new int[]{4, 2, 2, 2});
-
-
-        assertTimesOperationEquals(rank4, matrix, expected);
-        assertTimesInPlaceOperationEquals(rank4, matrix, expected);
-    }
-
-    @Test
-    public void canBroadcastMultiplyDifferentRankedTensorsSmallToBig() {
-        DoubleTensor rank4 = DoubleTensor.ones(4, 2, 2, 2);
-        DoubleTensor matrix = DoubleTensor.create(new double[]{1, 2, 3, 4}, new int[]{2, 2});
-
-        DoubleTensor expected = Nd4jDoubleTensor.create(new double[]{
-            1, 2, 3, 4, 1, 2, 3, 4,
-            1, 2, 3, 4, 1, 2, 3, 4,
-            1, 2, 3, 4, 1, 2, 3, 4,
-            1, 2, 3, 4, 1, 2, 3, 4,
-        }, new int[]{4, 2, 2, 2});
-
-
-        assertTimesOperationEquals(matrix, rank4, expected);
-        assertTimesInPlaceOperationEquals(matrix, rank4, expected);
-    }
-
-    @Test
-    public void canBroadcastPlusDifferentRankedTensorsBigToSmall() {
-        DoubleTensor rank4 = DoubleTensor.zeros(new int[]{4, 2, 2, 2});
-        DoubleTensor matrix = DoubleTensor.create(new double[]{1, 2, 3, 4}, new int[]{2, 2});
-
-        DoubleTensor expected = Nd4jDoubleTensor.create(new double[]{
-            1, 2, 3, 4, 1, 2, 3, 4,
-            1, 2, 3, 4, 1, 2, 3, 4,
-            1, 2, 3, 4, 1, 2, 3, 4,
-            1, 2, 3, 4, 1, 2, 3, 4,
-        }, new int[]{4, 2, 2, 2});
-
-        assertPlusOperationEquals(rank4, matrix, expected);
-        assertPlusInPlaceOperationEquals(rank4, matrix, expected);
-    }
-
-    @Test
-    public void canBroadcastPlusDifferentRankedTensorsSmallToBig() {
-        DoubleTensor rank4 = DoubleTensor.zeros(new int[]{4, 2, 2, 2});
-        DoubleTensor matrix = DoubleTensor.create(new double[]{1, 2, 3, 4}, new int[]{2, 2});
-
-        DoubleTensor expected = Nd4jDoubleTensor.create(new double[]{
-            1, 2, 3, 4, 1, 2, 3, 4,
-            1, 2, 3, 4, 1, 2, 3, 4,
-            1, 2, 3, 4, 1, 2, 3, 4,
-            1, 2, 3, 4, 1, 2, 3, 4,
-        }, new int[]{4, 2, 2, 2});
-
-        assertPlusOperationEquals(matrix, rank4, expected);
-        assertPlusInPlaceOperationEquals(matrix, rank4, expected);
-    }
-
-    @Test
-    public void canBroadcastDivideDifferentRankedTensorsBigToSmall() {
-        DoubleTensor rank4 = DoubleTensor.ones(new int[]{4, 2, 2, 2}).times(10.);
-        DoubleTensor matrix = DoubleTensor.create(new double[]{1, 2, 5, 10}, new int[]{2, 2});
-
-        DoubleTensor expected = Nd4jDoubleTensor.create(new double[]{
-            10, 5, 2, 1, 10, 5, 2, 1,
-            10, 5, 2, 1, 10, 5, 2, 1,
-            10, 5, 2, 1, 10, 5, 2, 1,
-            10, 5, 2, 1, 10, 5, 2, 1,
-        }, new int[]{4, 2, 2, 2});
-
-        assertDivideOperationEquals(rank4, matrix, expected);
-        assertDivideInPlaceOperationEquals(rank4, matrix, expected);
-    }
-
-    @Test
-    public void canBroadcastDivideDifferentRankedTensorsSmallToBig() {
-        DoubleTensor rank4 = DoubleTensor.ones(new int[]{4, 2, 2, 2}).times(10.);
-        DoubleTensor matrix = DoubleTensor.create(new double[]{1, 2, 5, 10}, new int[]{2, 2});
-
-        DoubleTensor expected = Nd4jDoubleTensor.create(new double[]{
-            10, 5, 2, 1, 10, 5, 2, 1,
-            10, 5, 2, 1, 10, 5, 2, 1,
-            10, 5, 2, 1, 10, 5, 2, 1,
-            10, 5, 2, 1, 10, 5, 2, 1,
-        }, new int[]{4, 2, 2, 2});
-
-        assertDivideOperationEquals(matrix, rank4, expected);
-        assertDivideInPlaceOperationEquals(matrix, rank4, expected);
-    }
-
-    @Test
-    public void canBroadcastMinusDifferentRankedTensorsBigToSmall() {
-        DoubleTensor rank4 = DoubleTensor.ones(new int[]{4, 2, 2, 2}).times(5.);
-        DoubleTensor matrix = DoubleTensor.create(new double[]{1, 2, 3, 4}, new int[]{2, 2});
-
-        DoubleTensor expected = Nd4jDoubleTensor.create(new double[]{
-            4, 3, 2, 1, 4, 3, 2, 1,
-            4, 3, 2, 1, 4, 3, 2, 1,
-            4, 3, 2, 1, 4, 3, 2, 1,
-            4, 3, 2, 1, 4, 3, 2, 1
-        }, new int[]{4, 2, 2, 2});
-
-        assertMinusOperationEquals(rank4, matrix, expected);
-        assertMinusInPlaceOperationEquals(rank4, matrix, expected);
-    }
-
-    @Test
-    public void canBroadcastMinusDifferentRankedTensorsSmallToBig() {
-        DoubleTensor rank4 = DoubleTensor.ones(new int[]{4, 2, 2, 2}).times(5.);
-        DoubleTensor matrix = DoubleTensor.create(new double[]{1, 2, 3, 4}, new int[]{2, 2});
-
-        DoubleTensor expected = Nd4jDoubleTensor.create(new double[]{
-            4, 3, 2, 1, 4, 3, 2, 1,
-            4, 3, 2, 1, 4, 3, 2, 1,
-            4, 3, 2, 1, 4, 3, 2, 1,
-            4, 3, 2, 1, 4, 3, 2, 1
-        }, new int[]{4, 2, 2, 2});
-
-        assertMinusOperationEquals(matrix, rank4, expected);
-        assertMinusInPlaceOperationEquals(matrix, rank4, expected);
-=======
-    public void doesCompareGreaterThanOrEqualScalarTensor() {
-        DoubleTensor matrix = Nd4jDoubleTensor.create(new double[]{1., 2., 3., 4.}, new int[]{2, 2});
-        BooleanTensor result = matrix.greaterThanOrEqual(Nd4jDoubleTensor.scalar(3.));
-        Boolean[] expected = new Boolean[]{false, false, true, true};
-        assertArrayEquals(expected, result.asFlatArray());
->>>>>>> efb8111c
-    }
-
 }