package io.improbable.keanu.tensor.generic;

import io.improbable.keanu.tensor.Tensor;
import io.improbable.keanu.vertices.generic.nonprobabilistic.ConstantGenericVertex;
import io.improbable.keanu.vertices.generic.nonprobabilistic.operators.unary.GenericPluckVertex;
import org.junit.Test;

import static org.junit.Assert.assertArrayEquals;
import static org.junit.Assert.assertEquals;

public class SimpleTensorTest {

    enum Something {
        A, B, C, D
    }

    @Test
    public void canGetRandomAccessValue() {

        Tensor<Something> somethingTensor = new GenericTensor<>(
            new Something[]{
                Something.A, Something.B, Something.B,
                Something.C, Something.D, Something.B,
                Something.D, Something.A, Something.C
            },
            new int[]{3, 3}
        );

        assertEquals(Something.D, somethingTensor.getValue(1, 1));
    }

    @Test
    public void canSetRandomAccessValue() {

        Tensor<Something> somethingTensor = new GenericTensor<>(
            new Something[]{
                Something.A, Something.B, Something.B,
                Something.C, Something.D, Something.B,
                Something.D, Something.A, Something.C
            },
            new int[]{3, 3}
        );

        assertEquals(Something.D, somethingTensor.getValue(1, 1));

        somethingTensor.setValue(Something.A, 1, 1);

        assertEquals(Something.A, somethingTensor.getValue(1, 1));
    }

    @Test
    public void canReshape() {

        Tensor<Something> somethingTensor = new GenericTensor<>(
            new Something[]{
                Something.A, Something.B, Something.B,
                Something.C, Something.D, Something.B,
                Something.D, Something.A, Something.C
            },
            new int[]{3, 3}
        );

        Tensor<Something> reshapedSomething = somethingTensor.reshape(9, 1);

        assertArrayEquals(new int[]{9, 1}, reshapedSomething.getShape());
        assertArrayEquals(somethingTensor.asFlatArray(), reshapedSomething.asFlatArray());
    }

    @Test
<<<<<<< HEAD
    public void canPluck() {
=======
    public void canSliceRankTwoTensor() {
>>>>>>> 74566913

        Tensor<Something> somethingTensor = new GenericTensor<>(
            new Something[]{
                Something.A, Something.B, Something.B,
                Something.C, Something.D, Something.B,
                Something.D, Something.A, Something.C
            },
            new int[]{3, 3}
        );

<<<<<<< HEAD
        ConstantGenericVertex<Something> somethingVertex = new ConstantGenericVertex(somethingTensor);

        GenericPluckVertex<Something> pluck = new GenericPluckVertex(somethingVertex, 0, 0);

        assertEquals(Something.A, pluck.getValue().scalar());
=======
        Tensor<Something> taddedSomethingRow = somethingTensor.slice(0, 1);
        assertArrayEquals(new int[]{1, 3}, taddedSomethingRow.getShape());
        assertArrayEquals(new Something[]{Something.C, Something.D, Something.B}, taddedSomethingRow.asFlatArray());

        Tensor<Something> taddedSomethingColumn = somethingTensor.slice(1, 1);
        assertArrayEquals(new int[]{3, 1}, taddedSomethingColumn.getShape());
        assertArrayEquals(new Something[]{Something.B, Something.D, Something.A}, taddedSomethingColumn.asFlatArray());
>>>>>>> 74566913
    }

}<|MERGE_RESOLUTION|>--- conflicted
+++ resolved
@@ -1,9 +1,15 @@
 package io.improbable.keanu.tensor.generic;
 
 import io.improbable.keanu.tensor.Tensor;
+import io.improbable.keanu.tensor.TensorShape;
 import io.improbable.keanu.vertices.generic.nonprobabilistic.ConstantGenericVertex;
 import io.improbable.keanu.vertices.generic.nonprobabilistic.operators.unary.GenericPluckVertex;
 import org.junit.Test;
+import org.nd4j.linalg.api.buffer.DataBuffer;
+import org.nd4j.linalg.api.ndarray.INDArray;
+import org.nd4j.linalg.factory.Nd4j;
+
+import java.util.Arrays;
 
 import static org.junit.Assert.assertArrayEquals;
 import static org.junit.Assert.assertEquals;
@@ -12,6 +18,38 @@
 
     enum Something {
         A, B, C, D
+    }
+
+    @Test
+    public void whatDoesSliceDo() {
+        double[] data = new double[]{
+            1, 2, 3, 4, 5, 6, 7, 8,
+            5, 6, 7, 8, 9, 10, 11, 12,
+            8, 7, 6, 5, 4, 3, 2, 1,
+            4, 3, 2, 1, 0, -1, -2, -3
+        };
+
+        int[] shape = new int[]{2, 2, 2, 2, 2};
+        DataBuffer buffer = Nd4j.createBuffer(data);
+        INDArray rank4 = Nd4j.create(buffer, shape);
+
+        INDArray plucked = pluck(rank4, 0, 1);
+        assertArrayEquals(new int[]{2, 2, 2}, plucked.shape());
+        assertArrayEquals(new double[]{5, 6, 7, 8, 9, 10, 11, 12}, plucked.data().asDouble(), 0.0);
+    }
+
+
+    private INDArray pluck(INDArray from, int... indices) {
+
+        int[] fromShape = from.shape();
+        int[] subFromShape = Arrays.copyOf(fromShape, indices.length);
+        int pluckIndex = TensorShape.getFlatIndex(subFromShape, TensorShape.getRowFirstStride(subFromShape), indices);
+        int[] pluckShape = Arrays.copyOfRange(fromShape, indices.length, fromShape.length);
+        int subShapeLength = (int) TensorShape.getLength(subFromShape);
+
+        return from.reshape(subShapeLength, -1)
+            .slice(pluckIndex)
+            .reshape(pluckShape);
     }
 
     @Test
@@ -67,11 +105,7 @@
     }
 
     @Test
-<<<<<<< HEAD
     public void canPluck() {
-=======
-    public void canSliceRankTwoTensor() {
->>>>>>> 74566913
 
         Tensor<Something> somethingTensor = new GenericTensor<>(
             new Something[]{
@@ -82,13 +116,25 @@
             new int[]{3, 3}
         );
 
-<<<<<<< HEAD
         ConstantGenericVertex<Something> somethingVertex = new ConstantGenericVertex(somethingTensor);
 
         GenericPluckVertex<Something> pluck = new GenericPluckVertex(somethingVertex, 0, 0);
 
         assertEquals(Something.A, pluck.getValue().scalar());
-=======
+    }
+
+    @Test
+    public void canSliceRankTwoTensor() {
+
+        Tensor<Something> somethingTensor = new GenericTensor<>(
+            new Something[]{
+                Something.A, Something.B, Something.B,
+                Something.C, Something.D, Something.B,
+                Something.D, Something.A, Something.C
+            },
+            new int[]{3, 3}
+        );
+
         Tensor<Something> taddedSomethingRow = somethingTensor.slice(0, 1);
         assertArrayEquals(new int[]{1, 3}, taddedSomethingRow.getShape());
         assertArrayEquals(new Something[]{Something.C, Something.D, Something.B}, taddedSomethingRow.asFlatArray());
@@ -96,7 +142,6 @@
         Tensor<Something> taddedSomethingColumn = somethingTensor.slice(1, 1);
         assertArrayEquals(new int[]{3, 1}, taddedSomethingColumn.getShape());
         assertArrayEquals(new Something[]{Something.B, Something.D, Something.A}, taddedSomethingColumn.asFlatArray());
->>>>>>> 74566913
     }
 
 }