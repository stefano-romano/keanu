package io.improbable.keanu.tensor.generic;

import io.improbable.keanu.tensor.Tensor;
import io.improbable.keanu.vertices.generic.nonprobabilistic.ConstantGenericVertex;
import io.improbable.keanu.vertices.generic.nonprobabilistic.operators.unary.GenericPluckVertex;
import org.junit.Test;

import static org.junit.Assert.assertArrayEquals;
import static org.junit.Assert.assertEquals;

public class SimpleTensorTest {

    enum Something {
        A, B, C, D
    }

    @Test
    public void canGetRandomAccessValue() {

        Tensor<Something> somethingTensor = new GenericTensor<>(
            new Something[]{
                Something.A, Something.B, Something.B,
                Something.C, Something.D, Something.B,
                Something.D, Something.A, Something.C
            },
            new int[]{3, 3}
        );

        assertEquals(Something.D, somethingTensor.getValue(1, 1));
    }

    @Test
    public void canSetRandomAccessValue() {

        Tensor<Something> somethingTensor = new GenericTensor<>(
            new Something[]{
                Something.A, Something.B, Something.B,
                Something.C, Something.D, Something.B,
                Something.D, Something.A, Something.C
            },
            new int[]{3, 3}
        );

        assertEquals(Something.D, somethingTensor.getValue(1, 1));

        somethingTensor.setValue(Something.A, 1, 1);

        assertEquals(Something.A, somethingTensor.getValue(1, 1));
    }

    @Test
    public void canReshape() {

        Tensor<Something> somethingTensor = new GenericTensor<>(
            new Something[]{
                Something.A, Something.B, Something.B,
                Something.C, Something.D, Something.B,
                Something.D, Something.A, Something.C
            },
            new int[]{3, 3}
        );

        Tensor<Something> reshapedSomething = somethingTensor.reshape(9, 1);

        assertArrayEquals(new int[]{9, 1}, reshapedSomething.getShape());
        assertArrayEquals(somethingTensor.asFlatArray(), reshapedSomething.asFlatArray());
    }

    @Test
<<<<<<< HEAD
    public void canPluck() {
=======
    public void canSliceRankTwoTensor() {
>>>>>>> 74566913

        Tensor<Something> somethingTensor = new GenericTensor<>(
            new Something[]{
                Something.A, Something.B, Something.B,
                Something.C, Something.D, Something.B,
                Something.D, Something.A, Something.C
            },
            new int[]{3, 3}
        );

<<<<<<< HEAD
        ConstantGenericVertex<Something> somethingVertex = new ConstantGenericVertex(somethingTensor);

        GenericPluckVertex<Something> pluck = new GenericPluckVertex(somethingVertex, 0, 0);

        assertEquals(Something.A, pluck.getValue().scalar());
=======
        Tensor<Something> taddedSomethingRow = somethingTensor.slice(0, 1);
        assertArrayEquals(new int[]{1, 3}, taddedSomethingRow.getShape());
        assertArrayEquals(new Something[]{Something.C, Something.D, Something.B}, taddedSomethingRow.asFlatArray());

        Tensor<Something> taddedSomethingColumn = somethingTensor.slice(1, 1);
        assertArrayEquals(new int[]{3, 1}, taddedSomethingColumn.getShape());
        assertArrayEquals(new Something[]{Something.B, Something.D, Something.A}, taddedSomethingColumn.asFlatArray());
>>>>>>> 74566913
    }

}<|MERGE_RESOLUTION|>--- conflicted
+++ resolved
@@ -4,6 +4,8 @@
 import io.improbable.keanu.vertices.generic.nonprobabilistic.ConstantGenericVertex;
 import io.improbable.keanu.vertices.generic.nonprobabilistic.operators.unary.GenericPluckVertex;
 import org.junit.Test;
+
+import java.util.Arrays;
 
 import static org.junit.Assert.assertArrayEquals;
 import static org.junit.Assert.assertEquals;
@@ -67,11 +69,7 @@
     }
 
     @Test
-<<<<<<< HEAD
-    public void canPluck() {
-=======
     public void canSliceRankTwoTensor() {
->>>>>>> 74566913
 
         Tensor<Something> somethingTensor = new GenericTensor<>(
             new Something[]{
@@ -82,13 +80,6 @@
             new int[]{3, 3}
         );
 
-<<<<<<< HEAD
-        ConstantGenericVertex<Something> somethingVertex = new ConstantGenericVertex(somethingTensor);
-
-        GenericPluckVertex<Something> pluck = new GenericPluckVertex(somethingVertex, 0, 0);
-
-        assertEquals(Something.A, pluck.getValue().scalar());
-=======
         Tensor<Something> taddedSomethingRow = somethingTensor.slice(0, 1);
         assertArrayEquals(new int[]{1, 3}, taddedSomethingRow.getShape());
         assertArrayEquals(new Something[]{Something.C, Something.D, Something.B}, taddedSomethingRow.asFlatArray());
@@ -96,7 +87,25 @@
         Tensor<Something> taddedSomethingColumn = somethingTensor.slice(1, 1);
         assertArrayEquals(new int[]{3, 1}, taddedSomethingColumn.getShape());
         assertArrayEquals(new Something[]{Something.B, Something.D, Something.A}, taddedSomethingColumn.asFlatArray());
->>>>>>> 74566913
+    }
+
+    @Test
+    public void canPluck() {
+
+        Tensor<Something> somethingTensor = new GenericTensor<>(
+            new Something[]{
+                Something.A, Something.B, Something.B,
+                Something.C, Something.D, Something.B,
+                Something.D, Something.A, Something.C
+            },
+            new int[]{3, 3}
+        );
+
+        ConstantGenericVertex<Something> somethingVertex = new ConstantGenericVertex(somethingTensor);
+
+        GenericPluckVertex<Something> pluck = new GenericPluckVertex(somethingVertex, 0, 0);
+
+        assertEquals(Something.A, pluck.getValue().scalar());
     }
 
 }