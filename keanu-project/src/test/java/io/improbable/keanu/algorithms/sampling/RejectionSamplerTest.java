package io.improbable.keanu.algorithms.sampling;

import io.improbable.keanu.algorithms.NetworkSamples;
import io.improbable.keanu.network.BayesNet;
import io.improbable.keanu.vertices.bool.BoolVertex;
import io.improbable.keanu.vertices.bool.probabilistic.Flip;
import org.junit.Before;
import org.junit.Test;

import java.util.Random;

import static java.util.Arrays.asList;
import static java.util.Collections.singletonList;
import static org.junit.Assert.assertEquals;

public class RejectionSamplerTest {

    private BoolVertex v1;
    private BoolVertex v2;
    private BoolVertex v3;
    private double v1ProbTrueAccordingToBayes;
    private double v2ProbTrueAccordingToBayes;
    private Random random;

    @Before
    public void setup() {
        random = new Random(1);

        double v1ProbTrue = 0.4;
        double v2ProbTrue = 0.8;

        v1 = new Flip(v1ProbTrue);
        v2 = new Flip(v2ProbTrue);
        v3 = v1.or(v2);

        double v3ProbTrue = v1ProbTrue + v2ProbTrue - (v1ProbTrue * v2ProbTrue);

        v1ProbTrueAccordingToBayes = v1ProbTrue / v3ProbTrue;
        v2ProbTrueAccordingToBayes = v2ProbTrue / v3ProbTrue;

        v3.observe(true);
    }

    @Test
    public void posteriorProbabilityMatchesBayesRule() {

        double v1ProbTrueAccordingToAlgo = RejectionSampler.getPosteriorProbability(
<<<<<<< HEAD
                asList(v1, v2),
                singletonList(v3),
                v1::getValue,
                10000,
                random
        );

        double v2ProbTrueAccordingToAlgo = RejectionSampler.getPosteriorProbability(
                asList(v1, v2),
                singletonList(v3),
                v2::getValue,
                10000,
                random
=======
            asList(v1, v2),
            singletonList(v3),
            v1::getValue,
            10000
        );

        double v2ProbTrueAccordingToAlgo = RejectionSampler.getPosteriorProbability(
            asList(v1, v2),
            singletonList(v3),
            v2::getValue,
            10000
>>>>>>> ec37ce4f
        );

        assertEquals(v1ProbTrueAccordingToBayes, v1ProbTrueAccordingToAlgo, 0.01);
        assertEquals(v2ProbTrueAccordingToBayes, v2ProbTrueAccordingToAlgo, 0.01);
    }

    @Test
    public void posteriorSamplesMatchesBayesRule() {

        NetworkSamples samplesAccordingToAlgo = RejectionSampler.getPosteriorSamples(
<<<<<<< HEAD
                new BayesNet(v1.getConnectedGraph()),
                asList(v1, v2),
                10000,
                random
=======
            new BayesNet(v1.getConnectedGraph()),
            asList(v1, v2),
            10000
>>>>>>> ec37ce4f
        );

        double v1ProbTrueAccordingToAlgo = samplesAccordingToAlgo.get(v1).probability(sample -> sample);
        double v2ProbTrueAccordingToAlgo = samplesAccordingToAlgo.get(v2).probability(sample -> sample);

        assertEquals(v1ProbTrueAccordingToBayes, v1ProbTrueAccordingToAlgo, 0.01);
        assertEquals(v2ProbTrueAccordingToBayes, v2ProbTrueAccordingToAlgo, 0.01);
    }
}<|MERGE_RESOLUTION|>--- conflicted
+++ resolved
@@ -7,7 +7,7 @@
 import org.junit.Before;
 import org.junit.Test;
 
-import java.util.Random;
+import io.improbable.keanu.vertices.dbltensor.KeanuRandom;
 
 import static java.util.Arrays.asList;
 import static java.util.Collections.singletonList;
@@ -20,11 +20,11 @@
     private BoolVertex v3;
     private double v1ProbTrueAccordingToBayes;
     private double v2ProbTrueAccordingToBayes;
-    private Random random;
+    private KeanuRandom random;
 
     @Before
     public void setup() {
-        random = new Random(1);
+        random = new KeanuRandom(1);
 
         double v1ProbTrue = 0.4;
         double v2ProbTrue = 0.8;
@@ -45,7 +45,6 @@
     public void posteriorProbabilityMatchesBayesRule() {
 
         double v1ProbTrueAccordingToAlgo = RejectionSampler.getPosteriorProbability(
-<<<<<<< HEAD
                 asList(v1, v2),
                 singletonList(v3),
                 v1::getValue,
@@ -59,19 +58,6 @@
                 v2::getValue,
                 10000,
                 random
-=======
-            asList(v1, v2),
-            singletonList(v3),
-            v1::getValue,
-            10000
-        );
-
-        double v2ProbTrueAccordingToAlgo = RejectionSampler.getPosteriorProbability(
-            asList(v1, v2),
-            singletonList(v3),
-            v2::getValue,
-            10000
->>>>>>> ec37ce4f
         );
 
         assertEquals(v1ProbTrueAccordingToBayes, v1ProbTrueAccordingToAlgo, 0.01);
@@ -82,16 +68,10 @@
     public void posteriorSamplesMatchesBayesRule() {
 
         NetworkSamples samplesAccordingToAlgo = RejectionSampler.getPosteriorSamples(
-<<<<<<< HEAD
                 new BayesNet(v1.getConnectedGraph()),
                 asList(v1, v2),
                 10000,
                 random
-=======
-            new BayesNet(v1.getConnectedGraph()),
-            asList(v1, v2),
-            10000
->>>>>>> ec37ce4f
         );
 
         double v1ProbTrueAccordingToAlgo = samplesAccordingToAlgo.get(v1).probability(sample -> sample);
