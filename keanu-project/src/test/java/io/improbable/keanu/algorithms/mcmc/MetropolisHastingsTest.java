--- conflicted
+++ resolved
@@ -40,13 +40,8 @@
 
         Cobserved.observe(46.0);
 
-<<<<<<< HEAD
         BayesianNetwork bayesNet = new BayesianNetwork(Arrays.asList(A, B, Cobserved));
-        bayesNet.probeForNonZeroMasterP(100);
-=======
-        BayesNet bayesNet = new BayesNet(Arrays.asList(A, B, Cobserved));
         bayesNet.probeForNonZeroMasterP(100, random);
->>>>>>> 465f548b
 
         NetworkSamples posteriorSamples = MetropolisHastings.getPosteriorSamples(
             bayesNet,
@@ -77,13 +72,8 @@
 
         C.observe(true);
 
-<<<<<<< HEAD
         BayesianNetwork bayesNet = new BayesianNetwork(Arrays.asList(A, B, C));
-        bayesNet.probeForNonZeroMasterP(100);
-=======
-        BayesNet bayesNet = new BayesNet(Arrays.asList(A, B, C));
         bayesNet.probeForNonZeroMasterP(100, random);
->>>>>>> 465f548b
 
         NetworkSamples posteriorSamples = MetropolisHastings.getPosteriorSamples(
             bayesNet,
@@ -110,13 +100,8 @@
 
         E.observe(true);
 
-<<<<<<< HEAD
         BayesianNetwork bayesNet = new BayesianNetwork(Arrays.asList(A, B, C, D, E));
-        bayesNet.probeForNonZeroMasterP(100);
-=======
-        BayesNet bayesNet = new BayesNet(Arrays.asList(A, B, C, D, E));
         bayesNet.probeForNonZeroMasterP(100, random);
->>>>>>> 465f548b
 
         NetworkSamples posteriorSamples = MetropolisHastings.getPosteriorSamples(
             bayesNet,
@@ -138,13 +123,8 @@
         BoolVertex C = A.or(B);
         C.observe(false);
 
-<<<<<<< HEAD
         BayesianNetwork net = new BayesianNetwork(A.getConnectedGraph());
-        net.probeForNonZeroMasterP(100);
-=======
-        BayesNet net = new BayesNet(A.getConnectedGraph());
         net.probeForNonZeroMasterP(100, random);
->>>>>>> 465f548b
 
         NetworkSamples posteriorSamples = MetropolisHastings.getPosteriorSamples(
             net,
