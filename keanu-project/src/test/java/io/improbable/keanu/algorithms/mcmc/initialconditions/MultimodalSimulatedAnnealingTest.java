package io.improbable.keanu.algorithms.mcmc.initialconditions;

import io.improbable.keanu.network.BayesianNetwork;
import io.improbable.keanu.network.NetworkState;
import io.improbable.keanu.vertices.Vertex;
import io.improbable.keanu.vertices.bool.BoolVertex;
import io.improbable.keanu.vertices.bool.probabilistic.Flip;
import io.improbable.keanu.vertices.dbl.DoubleVertex;
import io.improbable.keanu.vertices.dbl.nonprobabilistic.CastDoubleVertex;
import io.improbable.keanu.vertices.dbl.probabilistic.GaussianVertex;
import io.improbable.keanu.vertices.dbl.probabilistic.UniformVertex;
import io.improbable.keanu.vertices.dbltensor.KeanuRandom;
import org.junit.Before;
import org.junit.Test;

import java.util.List;

import static io.improbable.keanu.vertices.bool.BoolVertex.If;
import static org.junit.Assert.assertTrue;

public class MultimodalSimulatedAnnealingTest {

    private KeanuRandom random;

    @Before
    public void setup() {
        random = new KeanuRandom(1);
    }

    @Test
    public void findsBothModesForContinuousNetwork() {

        DoubleVertex A = new UniformVertex(-3.0, 3.0);
        DoubleVertex B = A.multiply(A);
        DoubleVertex C = new GaussianVertex(B, 1.5);
        C.observe(4.0);

<<<<<<< HEAD
        BayesianNetwork network = new BayesianNetwork(A.getConnectedGraph());
        List<NetworkState> modes = MultiModeDiscovery.findModesBySimulatedAnnealing(network, 100, 1000);
=======
        BayesNet network = new BayesNet(A.getConnectedGraph());
        List<NetworkState> modes = MultiModeDiscovery.findModesBySimulatedAnnealing(network, 100, 1000, random);
>>>>>>> 465f548b

        boolean findsLowerMode = modes.stream().anyMatch(state -> Math.abs(state.get(A) + 2) < 0.01);
        boolean findsUpperMode = modes.stream().anyMatch(state -> Math.abs(state.get(A) - 2) < 0.01);

        assertTrue(findsLowerMode);
        assertTrue(findsUpperMode);
    }

    @Test
    public void findsModesForDiscreteContinuousHybridNetwork() {

        DoubleVertex A = new UniformVertex(0.0, 3.0);
        DoubleVertex B = A.multiply(A);

        DoubleVertex C = new UniformVertex(-3.0, 0.0);
        DoubleVertex D = C.multiply(C);

        BoolVertex E = new Flip(0.5);

        Vertex<Double> F = If(E, B, D);

        DoubleVertex G = new GaussianVertex(new CastDoubleVertex(F), 1.5);
        G.observe(4.0);

<<<<<<< HEAD
        BayesianNetwork network = new BayesianNetwork(A.getConnectedGraph());
        List<NetworkState> modes = MultiModeDiscovery.findModesBySimulatedAnnealing(network, 100, 1000);
=======
        BayesNet network = new BayesNet(A.getConnectedGraph());
        List<NetworkState> modes = MultiModeDiscovery.findModesBySimulatedAnnealing(network, 100, 1000, random);
>>>>>>> 465f548b

        boolean findsUpperMode = modes.stream().anyMatch(state -> Math.abs(state.get(A) - 2) < 0.01);
        boolean findsLowerMode = modes.stream().anyMatch(state -> Math.abs(state.get(C) + 2) < 0.01);

        assertTrue(findsLowerMode);
        assertTrue(findsUpperMode);
    }

}<|MERGE_RESOLUTION|>--- conflicted
+++ resolved
@@ -35,13 +35,8 @@
         DoubleVertex C = new GaussianVertex(B, 1.5);
         C.observe(4.0);
 
-<<<<<<< HEAD
         BayesianNetwork network = new BayesianNetwork(A.getConnectedGraph());
-        List<NetworkState> modes = MultiModeDiscovery.findModesBySimulatedAnnealing(network, 100, 1000);
-=======
-        BayesNet network = new BayesNet(A.getConnectedGraph());
         List<NetworkState> modes = MultiModeDiscovery.findModesBySimulatedAnnealing(network, 100, 1000, random);
->>>>>>> 465f548b
 
         boolean findsLowerMode = modes.stream().anyMatch(state -> Math.abs(state.get(A) + 2) < 0.01);
         boolean findsUpperMode = modes.stream().anyMatch(state -> Math.abs(state.get(A) - 2) < 0.01);
@@ -66,13 +61,8 @@
         DoubleVertex G = new GaussianVertex(new CastDoubleVertex(F), 1.5);
         G.observe(4.0);
 
-<<<<<<< HEAD
         BayesianNetwork network = new BayesianNetwork(A.getConnectedGraph());
-        List<NetworkState> modes = MultiModeDiscovery.findModesBySimulatedAnnealing(network, 100, 1000);
-=======
-        BayesNet network = new BayesNet(A.getConnectedGraph());
         List<NetworkState> modes = MultiModeDiscovery.findModesBySimulatedAnnealing(network, 100, 1000, random);
->>>>>>> 465f548b
 
         boolean findsUpperMode = modes.stream().anyMatch(state -> Math.abs(state.get(A) - 2) < 0.01);
         boolean findsLowerMode = modes.stream().anyMatch(state -> Math.abs(state.get(C) + 2) < 0.01);
