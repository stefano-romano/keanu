--- conflicted
+++ resolved
@@ -7,7 +7,7 @@
 
 import java.util.ArrayList;
 import java.util.List;
-import java.util.Random;
+import io.improbable.keanu.vertices.dbltensor.KeanuRandom;
 import java.util.function.Function;
 
 import static org.junit.Assert.assertEquals;
@@ -15,18 +15,11 @@
 public class VertexVariationalMAP {
 
     public static void inferHyperParamsFromSamples(
-<<<<<<< HEAD
-            Function<List<DoubleVertex>, DoubleVertex> vertexUnderTestCreator,
-            List<DoubleVertex> hyperParamsForSampling,
-            List<DoubleVertex> latentsToInfer,
-            int numSamples,
-            Random random) {
-=======
         Function<List<DoubleVertex>, DoubleVertex> vertexUnderTestCreator,
         List<DoubleVertex> hyperParamsForSampling,
         List<DoubleVertex> latentsToInfer,
-        int numSamples) {
->>>>>>> ec37ce4f
+        int numSamples,
+        KeanuRandom random) {
 
         // SOURCE OF TRUTH
         DoubleVertex sourceVertex = vertexUnderTestCreator.apply(hyperParamsForSampling);
@@ -53,7 +46,7 @@
         }
     }
 
-    private static void doInferenceOn(DoubleVertex unknownVertex, Random random) {
+    private static void doInferenceOn(DoubleVertex unknownVertex, KeanuRandom random) {
         BayesNet inferNet = new BayesNet(unknownVertex.getConnectedGraph());
 
         inferNet.probeForNonZeroMasterP(100, random);
@@ -63,7 +56,7 @@
         g.maxAPosteriori(5000);
     }
 
-    private static List<Double> getSamples(DoubleVertex knownVertex, int numSamples, Random random) {
+    private static List<Double> getSamples(DoubleVertex knownVertex, int numSamples, KeanuRandom random) {
 
         List<Double> samples = new ArrayList<>();
         for (int i = 0; i < numSamples; i++) {
