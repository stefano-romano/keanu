package io.improbable.keanu.vertices.dbl.probabilistic;

import io.improbable.keanu.vertices.dbl.DoubleVertex;
import io.improbable.keanu.vertices.dbl.nonprobabilistic.ConstantDoubleVertex;
import org.junit.Before;
import org.junit.Test;

import java.util.ArrayList;
import java.util.List;
import java.util.Random;

import static io.improbable.keanu.vertices.dbl.probabilistic.ProbabilisticDoubleContract.moveAlongDistributionAndTestGradientOnARangeOfHyperParameterValues;

public class LaplaceVertexTest {

    private static final double DELTA = 0.0001;

    private Random random;

    @Before
    public void setup() {
        random = new Random(1);
    }

    @Test
    public void samplingProducesRealisticMeanAndStandardDeviation() {
        int N = 100000;
        double epsilon = 0.01;
        LaplaceVertex laplaceVertex = new LaplaceVertex(0.0, 1.0);

        double mean = 0.0;
        double standardDeviation = Math.sqrt(2);

        ProbabilisticDoubleContract.samplingProducesRealisticMeanAndStandardDeviation(
                N,
                laplaceVertex,
                mean,
                standardDeviation,
                epsilon,
                random
        );
    }

    @Test
    public void samplingMatchesLogProb() {
<<<<<<< HEAD
        LaplaceVertex laplaceVertex = new LaplaceVertex(0.0, 1.0);

        ProbabilisticDoubleContract.sampleMethodMatchesLogProbMethod(
                laplaceVertex,
                100000,
                2.0,
                10.0,
                0.1,
                0.01,
                random
        );
=======
        LaplaceVertex laplace = new LaplaceVertex(
            new ConstantDoubleVertex(0.0),
            new ConstantDoubleVertex(1.0),
            random
        );

        ProbabilisticDoubleContract.sampleMethodMatchesLogProbMethod(
            laplace,
            100000,
            2.0,
            10.0,
            0.1,
            0.01);
>>>>>>> ec37ce4f
    }

    @Test
    public void dLogProbMatchesFiniteDifferenceCalculationFordPdmu() {
        UniformVertex uniform = new UniformVertex(0.0, 3.0);
        LaplaceVertex laplace = new LaplaceVertex(uniform, 1.0);

        double vertexStartValue = 2.0;
        double vertexEndValue = 5.0;
        double vertexIncrement = 0.1;

        moveAlongDistributionAndTestGradientOnARangeOfHyperParameterValues(0.0,
<<<<<<< HEAD
                2.0,
                0.1,
                uniform,
                laplace,
                vertexStartValue,
                vertexEndValue,
                vertexIncrement,
                DELTA
        );
=======
            2.0,
            0.1,
            uniform,
            laplace,
            vertexStartValue,
            vertexEndValue,
            vertexIncrement,
            DELTA);
>>>>>>> ec37ce4f
    }

    @Test
    public void dLogProbMatchesFiniteDifferenceCalculationFordPdbeta() {
        UniformVertex uniform = new UniformVertex(0.0, 3.0);
        LaplaceVertex laplace = new LaplaceVertex(0.0, uniform);

        double vertexStartValue = -5.0;
        double vertexEndValue = 5.0;
        double vertexIncrement = 0.1;

        moveAlongDistributionAndTestGradientOnARangeOfHyperParameterValues(2.0,
<<<<<<< HEAD
                3.0,
                0.1,
                uniform,
                laplace,
                vertexStartValue,
                vertexEndValue,
                vertexIncrement,
                DELTA
        );
=======
            3.0,
            0.1,
            uniform,
            laplace,
            vertexStartValue,
            vertexEndValue,
            vertexIncrement,
            DELTA);
>>>>>>> ec37ce4f
    }

    @Test
    public void isTreatedAsConstantWhenObserved() {
        LaplaceVertex vertexUnderTest = new LaplaceVertex(
<<<<<<< HEAD
                new UniformVertex(0.0, 1.0),
                3.0
=======
            new UniformVertex(0.0, 1.0),
            new ConstantDoubleVertex(3.0),
            random
>>>>>>> ec37ce4f
        );
        ProbabilisticDoubleContract.isTreatedAsConstantWhenObserved(vertexUnderTest);
        ProbabilisticDoubleContract.hasNoGradientWithRespectToItsValueWhenObserved(vertexUnderTest);
    }

    @Test
    public void inferHyperParamsFromSamples() {

        double trueMu = 0.0;
        double trueBeta = 1.0;

        List<DoubleVertex> muBeta = new ArrayList<>();
        muBeta.add(new ConstantDoubleVertex(trueMu));
        muBeta.add(new ConstantDoubleVertex(trueBeta));

        List<DoubleVertex> latentMuBeta = new ArrayList<>();
        latentMuBeta.add(new SmoothUniformVertex(0.01, 10.0));
        latentMuBeta.add(new SmoothUniformVertex(0.01, 10.0));

        VertexVariationalMAP.inferHyperParamsFromSamples(
<<<<<<< HEAD
                hyperParams -> new LaplaceVertex(hyperParams.get(0), hyperParams.get(1)),
                muBeta,
                latentMuBeta,
                1000,
                random
=======
            hyperParams -> new LaplaceVertex(hyperParams.get(0), hyperParams.get(1), random),
            muBeta,
            latentMuBeta,
            1000
>>>>>>> ec37ce4f
        );
    }
}<|MERGE_RESOLUTION|>--- conflicted
+++ resolved
@@ -7,7 +7,7 @@
 
 import java.util.ArrayList;
 import java.util.List;
-import java.util.Random;
+import io.improbable.keanu.vertices.dbltensor.KeanuRandom;
 
 import static io.improbable.keanu.vertices.dbl.probabilistic.ProbabilisticDoubleContract.moveAlongDistributionAndTestGradientOnARangeOfHyperParameterValues;
 
@@ -15,11 +15,11 @@
 
     private static final double DELTA = 0.0001;
 
-    private Random random;
+    private KeanuRandom random;
 
     @Before
     public void setup() {
-        random = new Random(1);
+        random = new KeanuRandom(1);
     }
 
     @Test
@@ -32,44 +32,28 @@
         double standardDeviation = Math.sqrt(2);
 
         ProbabilisticDoubleContract.samplingProducesRealisticMeanAndStandardDeviation(
-                N,
-                laplaceVertex,
-                mean,
-                standardDeviation,
-                epsilon,
-                random
+            N,
+            laplaceVertex,
+            mean,
+            standardDeviation,
+            epsilon,
+            random
         );
     }
 
     @Test
     public void samplingMatchesLogProb() {
-<<<<<<< HEAD
         LaplaceVertex laplaceVertex = new LaplaceVertex(0.0, 1.0);
 
         ProbabilisticDoubleContract.sampleMethodMatchesLogProbMethod(
-                laplaceVertex,
-                100000,
-                2.0,
-                10.0,
-                0.1,
-                0.01,
-                random
-        );
-=======
-        LaplaceVertex laplace = new LaplaceVertex(
-            new ConstantDoubleVertex(0.0),
-            new ConstantDoubleVertex(1.0),
-            random
-        );
-
-        ProbabilisticDoubleContract.sampleMethodMatchesLogProbMethod(
-            laplace,
+            laplaceVertex,
             100000,
             2.0,
             10.0,
             0.1,
-            0.01);
->>>>>>> ec37ce4f
+            0.01,
+            random
+        );
     }
 
     @Test
@@ -82,17 +66,6 @@
         double vertexIncrement = 0.1;
 
         moveAlongDistributionAndTestGradientOnARangeOfHyperParameterValues(0.0,
-<<<<<<< HEAD
-                2.0,
-                0.1,
-                uniform,
-                laplace,
-                vertexStartValue,
-                vertexEndValue,
-                vertexIncrement,
-                DELTA
-        );
-=======
             2.0,
             0.1,
             uniform,
@@ -100,8 +73,8 @@
             vertexStartValue,
             vertexEndValue,
             vertexIncrement,
-            DELTA);
->>>>>>> ec37ce4f
+            DELTA
+        );
     }
 
     @Test
@@ -114,17 +87,6 @@
         double vertexIncrement = 0.1;
 
         moveAlongDistributionAndTestGradientOnARangeOfHyperParameterValues(2.0,
-<<<<<<< HEAD
-                3.0,
-                0.1,
-                uniform,
-                laplace,
-                vertexStartValue,
-                vertexEndValue,
-                vertexIncrement,
-                DELTA
-        );
-=======
             3.0,
             0.1,
             uniform,
@@ -132,21 +94,15 @@
             vertexStartValue,
             vertexEndValue,
             vertexIncrement,
-            DELTA);
->>>>>>> ec37ce4f
+            DELTA
+        );
     }
 
     @Test
     public void isTreatedAsConstantWhenObserved() {
         LaplaceVertex vertexUnderTest = new LaplaceVertex(
-<<<<<<< HEAD
-                new UniformVertex(0.0, 1.0),
-                3.0
-=======
             new UniformVertex(0.0, 1.0),
-            new ConstantDoubleVertex(3.0),
-            random
->>>>>>> ec37ce4f
+            3.0
         );
         ProbabilisticDoubleContract.isTreatedAsConstantWhenObserved(vertexUnderTest);
         ProbabilisticDoubleContract.hasNoGradientWithRespectToItsValueWhenObserved(vertexUnderTest);
@@ -167,18 +123,11 @@
         latentMuBeta.add(new SmoothUniformVertex(0.01, 10.0));
 
         VertexVariationalMAP.inferHyperParamsFromSamples(
-<<<<<<< HEAD
-                hyperParams -> new LaplaceVertex(hyperParams.get(0), hyperParams.get(1)),
-                muBeta,
-                latentMuBeta,
-                1000,
-                random
-=======
-            hyperParams -> new LaplaceVertex(hyperParams.get(0), hyperParams.get(1), random),
+            hyperParams -> new LaplaceVertex(hyperParams.get(0), hyperParams.get(1)),
             muBeta,
             latentMuBeta,
-            1000
->>>>>>> ec37ce4f
+            1000,
+            random
         );
     }
 }