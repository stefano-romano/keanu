package io.improbable.keanu.vertices.intgr.probabilistic;

import io.improbable.keanu.vertices.intgr.nonprobabilistic.ConstantIntegerVertex;
import org.apache.commons.math3.stat.descriptive.SummaryStatistics;
import org.junit.Before;
import org.junit.Test;

import java.util.ArrayList;
import java.util.Collections;
import java.util.List;
import java.util.Random;

import static org.junit.Assert.*;

public class UniformIntVertexTest {
    private int N = 100000;
    private double epsilon = 0.01;
    private Integer lowerBound = 10;
    private Integer upperBound = 20;
    private List<Integer> samples = new ArrayList<>();
    private Random random;

    @Before
    public void setup() {

        random = new Random(1);

        UniformIntVertex testUniformVertex = new UniformIntVertex(
<<<<<<< HEAD
                new ConstantIntegerVertex(lowerBound),
                new ConstantIntegerVertex(upperBound)
        );
=======
            new ConstantIntegerVertex(lowerBound),
            new ConstantIntegerVertex(upperBound),
            new Random(1));
>>>>>>> ec37ce4f

        for (int i = 0; i < N; i++) {
            Integer sample = testUniformVertex.sample(random);
            samples.add(sample);
        }
    }

    @Test
    public void samplingProducesRealisticMean() {
        SummaryStatistics stats = new SummaryStatistics();
        samples.forEach(stats::addValue);

        Double expectedMean = ((double) lowerBound + (double) upperBound - 1) / 2.0;

        double mean = stats.getMean();
        assertEquals(mean, expectedMean, epsilon);
    }

    @Test
    public void allSamplesAreWithinBounds() {
        Integer minSample = Collections.min(samples);
        Integer maxSample = Collections.max(samples);

        assertTrue(minSample >= lowerBound);
        assertTrue(maxSample <= upperBound);
    }

    @Test
    public void allSamplesAreProducedAtLeastOnce() {
        assertTrue(samples.contains(10));
        assertTrue(samples.contains(11));
        assertTrue(samples.contains(12));
        assertTrue(samples.contains(13));
        assertTrue(samples.contains(14));
        assertTrue(samples.contains(15));
        assertTrue(samples.contains(16));
        assertTrue(samples.contains(17));
        assertTrue(samples.contains(18));
        assertTrue(samples.contains(19));
    }

    @Test
    public void exclusiveUpperBoundIsNeverProduced() {
        assertFalse(samples.contains(upperBound));
    }
}<|MERGE_RESOLUTION|>--- conflicted
+++ resolved
@@ -8,7 +8,7 @@
 import java.util.ArrayList;
 import java.util.Collections;
 import java.util.List;
-import java.util.Random;
+import io.improbable.keanu.vertices.dbltensor.KeanuRandom;
 
 import static org.junit.Assert.*;
 
@@ -18,23 +18,17 @@
     private Integer lowerBound = 10;
     private Integer upperBound = 20;
     private List<Integer> samples = new ArrayList<>();
-    private Random random;
+    private KeanuRandom random;
 
     @Before
     public void setup() {
 
-        random = new Random(1);
+        random = new KeanuRandom(1);
 
         UniformIntVertex testUniformVertex = new UniformIntVertex(
-<<<<<<< HEAD
-                new ConstantIntegerVertex(lowerBound),
-                new ConstantIntegerVertex(upperBound)
+            new ConstantIntegerVertex(lowerBound),
+            new ConstantIntegerVertex(upperBound)
         );
-=======
-            new ConstantIntegerVertex(lowerBound),
-            new ConstantIntegerVertex(upperBound),
-            new Random(1));
->>>>>>> ec37ce4f
 
         for (int i = 0; i < N; i++) {
             Integer sample = testUniformVertex.sample(random);
