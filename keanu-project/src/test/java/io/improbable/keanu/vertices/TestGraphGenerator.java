package io.improbable.keanu.vertices;

import java.util.concurrent.atomic.AtomicInteger;
import java.util.function.Consumer;

import org.slf4j.Logger;
import org.slf4j.LoggerFactory;

import io.improbable.keanu.tensor.dbl.DoubleTensor;
import io.improbable.keanu.vertices.dbl.DoubleVertex;
import io.improbable.keanu.vertices.dbl.nonprobabilistic.diff.DualNumber;
import io.improbable.keanu.vertices.dbl.nonprobabilistic.operators.binary.DoubleBinaryOpVertex;
import io.improbable.keanu.vertices.dbl.nonprobabilistic.operators.unary.DoubleUnaryOpVertex;

public class TestGraphGenerator {

    private static final Logger log = LoggerFactory.getLogger(TestGraphGenerator.class);

    static DoubleVertex addLinks(DoubleVertex end, AtomicInteger opCount, AtomicInteger dualNumberCount, int links) {

        for (int i = 0; i < links; i++) {
            DoubleVertex left = passThroughVertex(end, opCount, dualNumberCount, id -> log.info("OP on id:" + id));
            DoubleVertex right = passThroughVertex(end, opCount, dualNumberCount, id -> log.info("OP on id:" + id));
            end = sumVertex(left, right, opCount, dualNumberCount, id -> log.info("OP on id:" + id));
        }

        return end;
    }

    static class PassThroughVertex extends DoubleUnaryOpVertex {

        private final AtomicInteger opCount;
        private final AtomicInteger dualNumberCount;
        private final Consumer<Long> onOp;

        public PassThroughVertex(DoubleVertex inputVertex, AtomicInteger opCount, AtomicInteger dualNumberCount, Consumer<Long> onOp) {
            super(inputVertex);
            this.opCount = opCount;
            this.dualNumberCount = dualNumberCount;
            this.onOp = onOp;
        }

        @Override
        protected DoubleTensor op(DoubleTensor a) {
            opCount.incrementAndGet();
            onOp.accept(getId());
            return a;
        }

        @Override
        protected DualNumber dualOp(DualNumber a) {
            dualNumberCount.incrementAndGet();
<<<<<<< HEAD
            return a.get(from);
        }, null);
=======
            return a;
        }
>>>>>>> fe204995
    }

    static DoubleVertex passThroughVertex(DoubleVertex from, AtomicInteger opCount, AtomicInteger dualNumberCount, Consumer<Long> onOp) {
        return new PassThroughVertex(from, opCount, dualNumberCount, onOp);
    }

    static class SumVertex extends DoubleBinaryOpVertex {

        private final AtomicInteger opCount;
        private final AtomicInteger dualNumberCount;
        private final Consumer<Long> onOp;

        public SumVertex(DoubleVertex left, DoubleVertex right,
                         AtomicInteger opCount, AtomicInteger dualNumberCount,
                         Consumer<Long> onOp) {
            super(left, right);
            this.opCount = opCount;
            this.dualNumberCount = dualNumberCount;
            this.onOp = onOp;
        }

        @Override
        protected DoubleTensor op(DoubleTensor l, DoubleTensor r) {
            opCount.incrementAndGet();
            onOp.accept(getId());
            return l.plus(r);
        }

        @Override
        protected DualNumber dualOp(DualNumber l, DualNumber r) {
            dualNumberCount.incrementAndGet();
<<<<<<< HEAD
            return a.get(left).add(a.get(right));
        }, null);
=======
            return l.add(r);
        }
    }

    static DoubleVertex sumVertex(DoubleVertex left, DoubleVertex right, AtomicInteger opCount, AtomicInteger dualNumberCount, Consumer<Long> onOp) {
        return new SumVertex(left, right, opCount, dualNumberCount, onOp);
>>>>>>> fe204995
    }

}<|MERGE_RESOLUTION|>--- conflicted
+++ resolved
@@ -50,13 +50,8 @@
         @Override
         protected DualNumber dualOp(DualNumber a) {
             dualNumberCount.incrementAndGet();
-<<<<<<< HEAD
-            return a.get(from);
-        }, null);
-=======
             return a;
         }
->>>>>>> fe204995
     }
 
     static DoubleVertex passThroughVertex(DoubleVertex from, AtomicInteger opCount, AtomicInteger dualNumberCount, Consumer<Long> onOp) {
@@ -88,17 +83,12 @@
         @Override
         protected DualNumber dualOp(DualNumber l, DualNumber r) {
             dualNumberCount.incrementAndGet();
-<<<<<<< HEAD
-            return a.get(left).add(a.get(right));
-        }, null);
-=======
             return l.add(r);
         }
     }
 
     static DoubleVertex sumVertex(DoubleVertex left, DoubleVertex right, AtomicInteger opCount, AtomicInteger dualNumberCount, Consumer<Long> onOp) {
         return new SumVertex(left, right, opCount, dualNumberCount, onOp);
->>>>>>> fe204995
     }
 
 }