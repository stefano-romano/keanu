package io.improbable.keanu.vertices.dbl.probabilistic;

import io.improbable.keanu.algorithms.variational.GradientOptimizer;
import io.improbable.keanu.network.BayesNet;
import io.improbable.keanu.vertices.dbl.DoubleVertex;
import org.junit.Before;
import org.junit.Test;

import java.util.Random;

import static junit.framework.TestCase.assertEquals;

public class SmoothUniformTest {

    DoubleVertex A;
    DoubleVertex B;
    DoubleVertex C;
    DoubleVertex CObserved;
    Random random;

    @Before
    public void setup() {
        random = new Random(1);
    }

    @Test
    public void optimizerMovesAwayFromLeftShoulder() {

        A = new SmoothUniformVertex(0.0, 1000., 0.05);
        B = new SmoothUniformVertex(0, 1000);
        C = A.plus(B);
        CObserved = new GaussianVertex(C, 0.2);

        //Both on left shoulder
        A.setAndCascade(-25.0);
        B.setAndCascade(-9.0);

        CObserved.observe(50.0);
        shouldFind(50.0);
    }

    @Test
    public void optimizerMovesAwayFromRightShoulder() {

        A = new SmoothUniformVertex(-1000, 0);
        B = new SmoothUniformVertex(-1000, 0);
        C = A.plus(B);
        CObserved = new GaussianVertex(C, 0.2);

        //Both on right shoulder
        A.setAndCascade(5.0);
        B.setAndCascade(9.0);

        double expected = -50.0;
        CObserved.observe(expected);
        shouldFind(expected);
    }

    private void shouldFind(double expected) {
        GradientOptimizer optimizer = new GradientOptimizer(new BayesNet(A.getConnectedGraph()));
        optimizer.maxAPosteriori(1000);
        assertEquals(expected, C.getValue(), 0.001);
    }

    @Test
    public void smoothUniformSampleMethodMatchesLogProbMethod() {

        double edgeSharpness = 1.0;
        SmoothUniformVertex uniform = new SmoothUniformVertex(
<<<<<<< HEAD
                0.0,
                1.0,
                edgeSharpness
=======
            new ConstantDoubleVertex(0.0),
            new ConstantDoubleVertex(1.0),
            edgeSharpness,
            random
>>>>>>> ec37ce4f
        );

        double from = -1;
        double to = 2;
        double delta = 0.05;
        long N = 1000000;

        ProbabilisticDoubleContract.sampleMethodMatchesLogProbMethod(
                uniform,
                N,
                from,
                to,
                delta,
                1e-2,
                random
        );
    }

    @Test
    public void isTreatedAsConstantWhenObserved() {
        SmoothUniformVertex vertexUnderTest = new SmoothUniformVertex(
<<<<<<< HEAD
                new UniformVertex(0.0, 1.0),
                3.0,
                0.01
=======
            new UniformVertex(0.0, 1.0),
            new ConstantDoubleVertex(3.0),
            0.01,
            random
>>>>>>> ec37ce4f
        );
        ProbabilisticDoubleContract.isTreatedAsConstantWhenObserved(vertexUnderTest);
        ProbabilisticDoubleContract.hasNoGradientWithRespectToItsValueWhenObserved(vertexUnderTest);
    }

}<|MERGE_RESOLUTION|>--- conflicted
+++ resolved
@@ -6,7 +6,7 @@
 import org.junit.Before;
 import org.junit.Test;
 
-import java.util.Random;
+import io.improbable.keanu.vertices.dbltensor.KeanuRandom;
 
 import static junit.framework.TestCase.assertEquals;
 
@@ -16,11 +16,11 @@
     DoubleVertex B;
     DoubleVertex C;
     DoubleVertex CObserved;
-    Random random;
+    KeanuRandom random;
 
     @Before
     public void setup() {
-        random = new Random(1);
+        random = new KeanuRandom(1);
     }
 
     @Test
@@ -67,16 +67,9 @@
 
         double edgeSharpness = 1.0;
         SmoothUniformVertex uniform = new SmoothUniformVertex(
-<<<<<<< HEAD
-                0.0,
-                1.0,
-                edgeSharpness
-=======
-            new ConstantDoubleVertex(0.0),
-            new ConstantDoubleVertex(1.0),
-            edgeSharpness,
-            random
->>>>>>> ec37ce4f
+            0.0,
+            1.0,
+            edgeSharpness
         );
 
         double from = -1;
@@ -85,29 +78,22 @@
         long N = 1000000;
 
         ProbabilisticDoubleContract.sampleMethodMatchesLogProbMethod(
-                uniform,
-                N,
-                from,
-                to,
-                delta,
-                1e-2,
-                random
+            uniform,
+            N,
+            from,
+            to,
+            delta,
+            1e-2,
+            random
         );
     }
 
     @Test
     public void isTreatedAsConstantWhenObserved() {
         SmoothUniformVertex vertexUnderTest = new SmoothUniformVertex(
-<<<<<<< HEAD
-                new UniformVertex(0.0, 1.0),
-                3.0,
-                0.01
-=======
             new UniformVertex(0.0, 1.0),
-            new ConstantDoubleVertex(3.0),
-            0.01,
-            random
->>>>>>> ec37ce4f
+            3.0,
+            0.01
         );
         ProbabilisticDoubleContract.isTreatedAsConstantWhenObserved(vertexUnderTest);
         ProbabilisticDoubleContract.hasNoGradientWithRespectToItsValueWhenObserved(vertexUnderTest);
