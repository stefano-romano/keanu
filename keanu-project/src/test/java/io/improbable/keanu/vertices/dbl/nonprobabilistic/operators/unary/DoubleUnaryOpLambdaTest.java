--- conflicted
+++ resolved
@@ -1,16 +1,11 @@
 package io.improbable.keanu.vertices.dbl.nonprobabilistic.operators.unary;
 
-<<<<<<< HEAD
 import static org.junit.Assert.assertArrayEquals;
 
-=======
-import io.improbable.keanu.tensor.dbl.DoubleTensor;
-import io.improbable.keanu.vertices.dbl.DoubleVertex;
-import io.improbable.keanu.vertices.dbl.probabilistic.UniformVertex;
->>>>>>> 48946581
 import org.junit.Test;
 
 import io.improbable.keanu.distributions.dual.ParameterName;
+import io.improbable.keanu.tensor.dbl.DoubleTensor;
 import io.improbable.keanu.vertices.dbl.DoubleVertex;
 import io.improbable.keanu.vertices.dbl.probabilistic.DistributionVertexBuilder;
 import io.improbable.keanu.vertices.dbl.probabilistic.UniformVertex;
@@ -20,17 +15,12 @@
     @Test
     public void GIVEN_a_double_tensor_THEN_transform() {
 
-<<<<<<< HEAD
         UniformVertex matrix = new DistributionVertexBuilder()
             .shaped(2, 2)
             .withInput(ParameterName.MIN, 0.0)
             .withInput(ParameterName.MAX, 5.0)
             .uniform();
-        matrix.setAndCascade(2.5);
-=======
-        UniformVertex matrix = new UniformVertex(new int[]{2, 2}, 0, 5);
-        matrix.setAndCascade(DoubleTensor.create(2.5, new int[]{2, 2}));
->>>>>>> 48946581
+        matrix.setAndCascade(DoubleTensor.create(2.5, new int[] {2, 2}));
         DoubleVertex matrixLambda = new DoubleUnaryOpLambda<>(matrix.getShape(), matrix, (val) -> val.times(2));
 
         assertArrayEquals(new double[]{5, 5, 5, 5}, matrixLambda.getValue().asFlatDoubleArray(), 0.001);
