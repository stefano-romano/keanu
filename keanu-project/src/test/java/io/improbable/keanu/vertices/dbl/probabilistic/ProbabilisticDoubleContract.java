--- conflicted
+++ resolved
@@ -8,7 +8,7 @@
 import java.util.ArrayList;
 import java.util.List;
 import java.util.Map;
-import java.util.Random;
+import io.improbable.keanu.vertices.dbltensor.KeanuRandom;
 import java.util.stream.Stream;
 
 import static java.util.stream.Collectors.counting;
@@ -36,30 +36,20 @@
                                                         double to,
                                                         double bucketSize,
                                                         double maxError,
-                                                        Random random) {
+                                                        KeanuRandom random) {
         double bucketCount = ((to - from) / bucketSize);
 
         if (bucketCount != (int) bucketCount) {
             throw new IllegalArgumentException("Range must be evenly divisible by bucketSize");
         }
 
-<<<<<<< HEAD
         Map<Double, Long> histogram = Stream.generate(() -> vertexUnderTest.sample(random))
-                .limit(sampleCount)
-                .filter(value -> value >= from && value <= to)
-                .collect(groupingBy(
-                        x -> bucketCenter(x, bucketSize, from),
-                        counting()
-                ));
-=======
-        Map<Double, Long> histogram = Stream.generate(vertexUnderTest::sample)
             .limit(sampleCount)
             .filter(value -> value >= from && value <= to)
             .collect(groupingBy(
                 x -> bucketCenter(x, bucketSize, from),
                 counting()
             ));
->>>>>>> ec37ce4f
 
         for (Map.Entry<Double, Long> sampleBucket : histogram.entrySet()) {
             double percentage = (double) sampleBucket.getValue() / sampleCount;
@@ -82,7 +72,7 @@
                                                                          double expectedMean,
                                                                          double expectedStandardDeviation,
                                                                          double maxError,
-                                                                         Random random) {
+                                                                         KeanuRandom random) {
         List<Double> samples = new ArrayList<>();
 
         for (int i = 0; i < numberOfSamples; i++) {
@@ -97,7 +87,7 @@
         double sd = stats.getStandardDeviation();
 
         assertThat("Problem with mean", expectedMean, closeTo(mean, maxError));
-        assertThat("Problem with standard deviation", expectedStandardDeviation, closeTo(sd, maxError));
+        assertThat("Problem with standard deviation", sd, closeTo(expectedStandardDeviation, maxError));
     }
 
     public static void moveAlongDistributionAndTestGradientOnARangeOfHyperParameterValues(double hyperParameterStartValue,
