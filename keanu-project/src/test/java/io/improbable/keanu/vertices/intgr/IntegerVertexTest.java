package io.improbable.keanu.vertices.intgr;

<<<<<<< HEAD
=======
import static org.junit.Assert.assertArrayEquals;
>>>>>>> 48946581
import static org.junit.Assert.assertEquals;
import static org.junit.Assert.assertTrue;

import java.util.function.Function;

import org.junit.Before;
import org.junit.Test;

import io.improbable.keanu.tensor.intgr.IntegerTensor;
import io.improbable.keanu.vertices.ConstantVertex;
<<<<<<< HEAD
import io.improbable.keanu.vertices.intgr.probabilistic.PoissonVertex;
import io.improbable.keanu.vertices.dbl.probabilistic.VertexOfType;
=======
import io.improbable.keanu.vertices.intgr.probabilistic.BinomialVertex;
import io.improbable.keanu.vertices.intgr.probabilistic.PoissonVertex;
>>>>>>> 48946581

public class IntegerVertexTest {

    IntegerVertex v1;
    IntegerVertex v2;

    @Before
    public void setup() {
        v1 = ConstantVertex.of(3);
        v2 = ConstantVertex.of(2);
    }

    @Test
    public void doesMultiply() {
        IntegerVertex result = v1.multiply(v2);
        result.eval();
        Integer expected = 6;
        assertEquals(result.getValue().scalar(), expected);
    }

    @Test
    public void doesAdd() {
        IntegerVertex result = v1.plus(v2);
        result.eval();
        Integer expected = 5;
        assertEquals(result.getValue().scalar(), expected);
    }

    @Test
    public void doesSubtract() {
        IntegerVertex result = v1.minus(v2);
        result.eval();
        Integer expected = 1;
        assertEquals(result.getValue().scalar(), expected);
    }

    @Test
    public void doesObserve() {
        PoissonVertex testIntegerVertex = VertexOfType.poisson(1.0);
        testIntegerVertex.observe(IntegerTensor.scalar(5));

        Integer expected = 5;
        assertEquals(testIntegerVertex.getValue().scalar(), expected);
        assertTrue(testIntegerVertex.isObserved());
    }

    @Test
    public void doesLambda() {
        Function<IntegerTensor, IntegerTensor> op = val -> val.plus(5);

        IntegerVertex result = v1.lambda(op);
        result.eval();
        Integer expected = 8;
        assertEquals(result.getValue().scalar(), expected);
    }

    @Test
    public void canObserveArrayOfValues() {
        IntegerVertex binomialVertex = new BinomialVertex(0.5, 20);
        int[] observation = new int[]{1, 2, 3};
        binomialVertex.observe(observation);
        assertArrayEquals(observation, binomialVertex.getValue().asFlatIntegerArray());
    }

    @Test
    public void canSetAndCascadeArrayOfValues() {
        IntegerVertex binomialVertex = new BinomialVertex(0.5, 20);
        int[] values = new int[]{1, 2, 3};
        binomialVertex.setAndCascade(values);
        assertArrayEquals(values, binomialVertex.getValue().asFlatIntegerArray());
    }

    @Test
    public void canSetValueAsArrayOfValues() {
        IntegerVertex binomialVertex = new BinomialVertex(0.5, 20);
        int[] values = new int[]{1, 2, 3};
        binomialVertex.setValue(values);
        assertArrayEquals(values, binomialVertex.getValue().asFlatIntegerArray());
    }

    @Test
    public void canSetValueAsScalarOnNonScalarVertex() {
        IntegerVertex binomialVertex = new BinomialVertex(new int[]{2, 1}, 0.5, 20);
        binomialVertex.setValue(2);
        assertArrayEquals(new int[]{2}, binomialVertex.getValue().asFlatIntegerArray());
    }

    @Test
    public void canSetAndCascadeAsScalarOnNonScalarVertex() {
        IntegerVertex binomialVertex = new BinomialVertex(new int[]{2, 1}, 0.5, 20);
        binomialVertex.setAndCascade(2);
        assertArrayEquals(new int[]{2}, binomialVertex.getValue().asFlatIntegerArray());
    }

}<|MERGE_RESOLUTION|>--- conflicted
+++ resolved
@@ -1,9 +1,6 @@
 package io.improbable.keanu.vertices.intgr;
 
-<<<<<<< HEAD
-=======
 import static org.junit.Assert.assertArrayEquals;
->>>>>>> 48946581
 import static org.junit.Assert.assertEquals;
 import static org.junit.Assert.assertTrue;
 
@@ -12,15 +9,12 @@
 import org.junit.Before;
 import org.junit.Test;
 
+import io.improbable.keanu.distributions.dual.ParameterName;
 import io.improbable.keanu.tensor.intgr.IntegerTensor;
 import io.improbable.keanu.vertices.ConstantVertex;
-<<<<<<< HEAD
+import io.improbable.keanu.vertices.dbl.probabilistic.DistributionVertexBuilder;
+import io.improbable.keanu.vertices.dbl.probabilistic.VertexOfType;
 import io.improbable.keanu.vertices.intgr.probabilistic.PoissonVertex;
-import io.improbable.keanu.vertices.dbl.probabilistic.VertexOfType;
-=======
-import io.improbable.keanu.vertices.intgr.probabilistic.BinomialVertex;
-import io.improbable.keanu.vertices.intgr.probabilistic.PoissonVertex;
->>>>>>> 48946581
 
 public class IntegerVertexTest {
 
@@ -79,7 +73,7 @@
 
     @Test
     public void canObserveArrayOfValues() {
-        IntegerVertex binomialVertex = new BinomialVertex(0.5, 20);
+        IntegerVertex binomialVertex = VertexOfType.binomial(0.5, 20);
         int[] observation = new int[]{1, 2, 3};
         binomialVertex.observe(observation);
         assertArrayEquals(observation, binomialVertex.getValue().asFlatIntegerArray());
@@ -87,7 +81,7 @@
 
     @Test
     public void canSetAndCascadeArrayOfValues() {
-        IntegerVertex binomialVertex = new BinomialVertex(0.5, 20);
+        IntegerVertex binomialVertex = VertexOfType.binomial(0.5, 20);
         int[] values = new int[]{1, 2, 3};
         binomialVertex.setAndCascade(values);
         assertArrayEquals(values, binomialVertex.getValue().asFlatIntegerArray());
@@ -95,7 +89,7 @@
 
     @Test
     public void canSetValueAsArrayOfValues() {
-        IntegerVertex binomialVertex = new BinomialVertex(0.5, 20);
+        IntegerVertex binomialVertex = VertexOfType.binomial(0.5, 20);
         int[] values = new int[]{1, 2, 3};
         binomialVertex.setValue(values);
         assertArrayEquals(values, binomialVertex.getValue().asFlatIntegerArray());
@@ -103,14 +97,22 @@
 
     @Test
     public void canSetValueAsScalarOnNonScalarVertex() {
-        IntegerVertex binomialVertex = new BinomialVertex(new int[]{2, 1}, 0.5, 20);
+        IntegerVertex binomialVertex = new DistributionVertexBuilder()
+            .shaped(2, 1)
+            .withInput(ParameterName.P, 0.5)
+            .withInput(ParameterName.N, 20)
+            .binomial();
         binomialVertex.setValue(2);
         assertArrayEquals(new int[]{2}, binomialVertex.getValue().asFlatIntegerArray());
     }
 
     @Test
     public void canSetAndCascadeAsScalarOnNonScalarVertex() {
-        IntegerVertex binomialVertex = new BinomialVertex(new int[]{2, 1}, 0.5, 20);
+        IntegerVertex binomialVertex = new DistributionVertexBuilder()
+            .shaped(2, 1)
+            .withInput(ParameterName.P, 0.5)
+            .withInput(ParameterName.N, 20)
+            .binomial();
         binomialVertex.setAndCascade(2);
         assertArrayEquals(new int[]{2}, binomialVertex.getValue().asFlatIntegerArray());
     }
