--- conflicted
+++ resolved
@@ -3,7 +3,6 @@
 import io.improbable.keanu.tensor.dbl.DoubleTensor;
 import io.improbable.keanu.tensor.dbl.Nd4jDoubleTensor;
 import io.improbable.keanu.vertices.dbltensor.DoubleTensorVertex;
-import io.improbable.keanu.vertices.dbltensor.KeanuRandom;
 import io.improbable.keanu.vertices.dbltensor.nonprobabilistic.ConstantDoubleTensorVertex;
 import io.improbable.keanu.vertices.dbltensor.nonprobabilistic.diff.TensorDualNumber;
 import io.improbable.keanu.vertices.dbltensor.probabilistic.TensorUniformVertex;
@@ -48,12 +47,7 @@
                                                           double[] expected,
                                                           BiFunction<DoubleTensorVertex, DoubleTensorVertex, DoubleTensorVertex> op) {
 
-<<<<<<< HEAD
-        KeanuRandom random = new KeanuRandom(1);
         TensorUniformVertex A = new TensorUniformVertex(new int[]{2, 2}, new ConstantDoubleTensorVertex(0.0), new ConstantDoubleTensorVertex(1.0));
-=======
-        TensorUniformVertex A = new TensorUniformVertex(new int[]{2, 2}, new ConstantTensorVertex(0.0), new ConstantTensorVertex(1.0));
->>>>>>> 9dcb3bea
         A.setAndCascade(Nd4jDoubleTensor.create(aValues, new int[]{2, 2}));
         TensorUniformVertex B = new TensorUniformVertex(new int[]{2, 2}, new ConstantDoubleTensorVertex(0.0), new ConstantDoubleTensorVertex(1.0));
         B.setAndCascade(Nd4jDoubleTensor.create(bValues, new int[]{2, 2}));
@@ -73,12 +67,7 @@
                                                                             double[] expectedGradientWrtA,
                                                                             double[] expectedGradientWrtB,
                                                                             BiFunction<DoubleTensorVertex, DoubleTensorVertex, DoubleTensorVertex> op) {
-<<<<<<< HEAD
-        KeanuRandom random = new KeanuRandom(1);
         TensorUniformVertex A = new TensorUniformVertex(new int[]{2, 2}, new ConstantDoubleTensorVertex(0.0), new ConstantDoubleTensorVertex(1.0));
-=======
-        TensorUniformVertex A = new TensorUniformVertex(new int[]{2, 2}, new ConstantTensorVertex(0.0), new ConstantTensorVertex(1.0));
->>>>>>> 9dcb3bea
         A.setAndCascade(Nd4jDoubleTensor.create(aValues, new int[]{2, 2}));
         TensorUniformVertex B = new TensorUniformVertex(new int[]{2, 2}, new ConstantDoubleTensorVertex(0.0), new ConstantDoubleTensorVertex(1.0));
         B.setAndCascade(Nd4jDoubleTensor.create(bValues, new int[]{2, 2}));
