package io.improbable.keanu.vertices.dbl.nonprobabilistic.operators.binary;

import io.improbable.keanu.vertices.dbl.nonprobabilistic.ConstantDoubleVertex;
import io.improbable.keanu.vertices.dbl.probabilistic.UniformVertex;
import org.junit.Before;
import org.junit.Test;

import java.util.Random;

import static org.junit.Assert.assertEquals;

public class ArcTan2VertexTest {

    private Random random;

    @Before
    public void setup() {
        random = new Random(1);
    }

    @Test
    public void arcTan2OpIsCalculatedCorrectly() {
        ConstantDoubleVertex y = new ConstantDoubleVertex(1.0);
        ConstantDoubleVertex x = new ConstantDoubleVertex(0.0);

        ArcTan2Vertex arcTan2 = new ArcTan2Vertex(y, x);

        assertEquals(Math.atan2(1, 0), arcTan2.getValue(), 0.0001);
    }

    @Test
    public void arcTan2OpIsCalculatedCorrectlyWithValue() {
        ArcTan2Vertex arcTan2 = new ArcTan2Vertex(0, -1);

        assertEquals(Math.atan2(0, -1), arcTan2.getValue(), 0.0001);
    }

    @Test
    public void arcTan2OpIsCalculatedCorrectlyWithValueAsX() {
        ArcTan2Vertex arcTan2 = new ArcTan2Vertex(new ConstantDoubleVertex(0.0), -1);

        assertEquals(Math.atan2(0, -1), arcTan2.getValue(), 0.0001);
    }

    @Test
    public void arcTan2OpIsCalculatedCorrectlyWithValueAsY() {
        ArcTan2Vertex arcTan2 = new ArcTan2Vertex(0, new ConstantDoubleVertex(-1.0));

        assertEquals(Math.atan2(0, -1), arcTan2.getValue(), 0.0001);
    }

    @Test
    public void calculatePartialDerivativesWithRespectToAandB() {
        UniformVertex A = new UniformVertex(0, 1, random);
        UniformVertex B = new UniformVertex(0, 1, random);

        A.setValue(0.5);
        double bValue = Math.sqrt(3) / 2.0;
        B.setValue(Math.sqrt(3) / 2.0);

        ArcTan2Vertex arcTan2 = new ArcTan2Vertex(A, B);

<<<<<<< HEAD
        assertEquals(bValue / (Math.pow(bValue, 2) * Math.pow(0.5, 2)), arcTan2.getDualNumber().getInfinitesimal().getInfinitesimals().get(A.getId()), 0.001);
        assertEquals(-0.5 / (Math.pow(bValue, 2) * Math.pow(0.5, 2)), arcTan2.getDualNumber().getInfinitesimal().getInfinitesimals().get(B.getId()), 0.001);
=======
        assertEquals(bValue / (Math.pow(bValue, 2) * Math.pow(0.5, 2)), arcTan2.getDualNumber().getPartialDerivatives().withRespectTo(A), 0.001);
        assertEquals(- 0.5 / (Math.pow(bValue, 2) * Math.pow(0.5, 2)), arcTan2.getDualNumber().getPartialDerivatives().withRespectTo(B), 0.001);
>>>>>>> 158e2425
    }

}<|MERGE_RESOLUTION|>--- conflicted
+++ resolved
@@ -60,13 +60,8 @@
 
         ArcTan2Vertex arcTan2 = new ArcTan2Vertex(A, B);
 
-<<<<<<< HEAD
-        assertEquals(bValue / (Math.pow(bValue, 2) * Math.pow(0.5, 2)), arcTan2.getDualNumber().getInfinitesimal().getInfinitesimals().get(A.getId()), 0.001);
-        assertEquals(-0.5 / (Math.pow(bValue, 2) * Math.pow(0.5, 2)), arcTan2.getDualNumber().getInfinitesimal().getInfinitesimals().get(B.getId()), 0.001);
-=======
         assertEquals(bValue / (Math.pow(bValue, 2) * Math.pow(0.5, 2)), arcTan2.getDualNumber().getPartialDerivatives().withRespectTo(A), 0.001);
-        assertEquals(- 0.5 / (Math.pow(bValue, 2) * Math.pow(0.5, 2)), arcTan2.getDualNumber().getPartialDerivatives().withRespectTo(B), 0.001);
->>>>>>> 158e2425
+        assertEquals(-0.5 / (Math.pow(bValue, 2) * Math.pow(0.5, 2)), arcTan2.getDualNumber().getPartialDerivatives().withRespectTo(B), 0.001);
     }
 
 }