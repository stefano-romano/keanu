--- conflicted
+++ resolved
@@ -9,6 +9,8 @@
 
 import io.improbable.keanu.tensor.dbl.DoubleTensor;
 import io.improbable.keanu.vertices.dbl.DoubleVertex;
+
+import static io.improbable.keanu.vertices.dbl.nonprobabilistic.operators.binary.BinaryOperationTestHelpers.*;
 
 public class ArcTan2VertexTest {
 
@@ -55,7 +57,6 @@
             DoubleTensor.create(new double[]{2.0, 3.0, 4.0, 5.0}, 1, 4),
             DoubleTensor.create(new double[]{2. / (1 + 4), 3. / (4 + 9), 4. / (9. + 16), 5. / (16 + 25)}).diag().reshape(1, 4, 1, 4),
             DoubleTensor.create(new double[]{-1. / (1 + 4), -2. / (4 + 9), -3. / (9 + 16), -4. / (16 + 25)}).diag().reshape(1, 4, 1, 4),
-<<<<<<< HEAD
             DoubleVertex::atan2
         );
     }
@@ -78,8 +79,6 @@
             DoubleTensor.create(new double[]{1.0, 2.0, 3.0, 4.0}),
             DoubleTensor.create(new double[]{1. / (4. + 1.), 2. / (4. + 4.), 3. / (4. + 9.), 4. / (4. + 16.)}).reshape(1, 4, 1, 1),
             DoubleTensor.create(new double[]{-2. / (4. + 1.), -2. / (4. + 4.), -2. / (4. + 9.), -2. / (4. + 16.)}).diag().reshape(1, 4, 1, 4),
-=======
->>>>>>> fe204995
             DoubleVertex::atan2
         );
     }
