--- conflicted
+++ resolved
@@ -1,13 +1,10 @@
 package io.improbable.keanu.vertices.dbl.nonprobabilistic.operators.binary;
 
-<<<<<<< HEAD
 import static org.junit.Assert.assertArrayEquals;
 
-=======
 import io.improbable.keanu.tensor.dbl.DoubleTensor;
 import io.improbable.keanu.vertices.dbl.DoubleVertex;
 import io.improbable.keanu.vertices.dbl.probabilistic.UniformVertex;
->>>>>>> 48946581
 import org.junit.Test;
 
 import io.improbable.keanu.distributions.dual.ParameterName;
@@ -20,25 +17,18 @@
     @Test
     public void GIVEN_a_double_tensor_THEN_transform() {
 
-<<<<<<< HEAD
         UniformVertex matrix = new DistributionVertexBuilder()
-            .shaped(1, 4)
+            .shaped(2, 2)
             .withInput(ParameterName.MIN, 0.)
             .withInput(ParameterName.MAX, 5.)
             .uniform();
-        matrix.setAndCascade(2.5);
+        matrix.setAndCascade(DoubleTensor.create(2.5, new int[]{2, 2}));
         UniformVertex matrixB = new DistributionVertexBuilder()
-            .shaped(1, 4)
+            .shaped(2, 2)
             .withInput(ParameterName.MIN, 0.)
             .withInput(ParameterName.MAX, 5.)
             .uniform();
-        matrixB.setAndCascade(3.5);
-=======
-        UniformVertex matrix = new UniformVertex(new int[]{2, 2}, 0, 5);
-        matrix.setAndCascade(DoubleTensor.create(2.5, new int[]{2, 2}));
-        UniformVertex matrixB = new UniformVertex(new int[]{2, 2}, 0, 5);
         matrixB.setAndCascade(DoubleTensor.create(3.5, new int[]{2, 2}));
->>>>>>> 48946581
 
         DoubleVertex matrixLambda = new DoubleBinaryOpLambda<>(
             matrix.getShape(), matrix, matrixB,
