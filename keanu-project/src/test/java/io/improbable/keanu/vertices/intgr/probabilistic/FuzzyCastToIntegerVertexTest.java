package io.improbable.keanu.vertices.intgr.probabilistic;

import io.improbable.keanu.algorithms.variational.GradientOptimizer;
import io.improbable.keanu.network.BayesNet;
import io.improbable.keanu.vertices.Vertex;
import io.improbable.keanu.vertices.dbl.DoubleVertex;
import io.improbable.keanu.vertices.dbl.nonprobabilistic.ConstantDoubleVertex;
import io.improbable.keanu.vertices.dbl.probabilistic.UniformVertex;
import io.improbable.keanu.vertices.intgr.IntegerVertex;
import io.improbable.keanu.vertices.intgr.nonprobabilistic.ConstantIntegerVertex;
import org.junit.Before;
import org.junit.Test;
import org.slf4j.Logger;
import org.slf4j.LoggerFactory;

import java.util.*;

import static org.junit.Assert.assertEquals;

public class FuzzyCastToIntegerVertexTest {

    private final Logger log = LoggerFactory.getLogger(FuzzyCastToIntegerVertexTest.class);

    private Random random;

    @Before
<<<<<<< HEAD
    public void setup(){
=======
    public void setup() {
>>>>>>> ec37ce4f
        this.random = new Random(1);
    }

    @Test
    public void evenlySamplesWithUniformInput() {
        int min = 5;
        int max = 15;
        double fuzzinessSigma = 0.0;
        int num = 100000;

        // Input from 4.5 to 15.5 so that there is equal probability of rounding to all integers within range
        DoubleVertex input = new UniformVertex(new ConstantDoubleVertex(4.5), new ConstantDoubleVertex(15.5), random);
        TreeMap<Integer, Integer> sampleFrequencies = sample(input, fuzzinessSigma, min, max, num);

        log.info("Sample frequencies:");
        printFrequencies(sampleFrequencies);

        double intsInRange = 11.0;
        double expected = 1.0 / intsInRange;

        for (Map.Entry<Integer, Integer> entry : sampleFrequencies.entrySet()) {
            int frequency = entry.getValue();
            double proportion = frequency / (double) num;
            assertEquals(expected, proportion, 0.005);
        }
    }

    @Test
    public void allSamplesBroughtWithinBounds() {
        int min = 5;
        int max = 15;
        double fuzzinessSigma = 0.0;
        int num = 100000;

        DoubleVertex input = new UniformVertex(new ConstantDoubleVertex(0.0), new ConstantDoubleVertex(20.0), random);
        TreeMap<Integer, Integer> sampleFrequencies = sample(input, fuzzinessSigma, min, max, num);

        log.info("Sample frequencies:");
        printFrequencies(sampleFrequencies);

        assertEquals(sampleFrequencies.firstKey().intValue(), min);
        assertEquals(sampleFrequencies.lastKey().intValue(), max);
    }

    @Test
    public void nearestIntegerIsMostFrequentlySampled() {
        int min = -5;
        int max = 5;
        double fuzzinessSigma = 2.0;
        int num = 100000;

        DoubleVertex input = new ConstantDoubleVertex(0.25);
        TreeMap<Integer, Integer> sampleFrequencies = sample(input, fuzzinessSigma, min, max, num);

        TreeMap<Integer, Integer> sortedByFrequency = new TreeMap<>();

        for (Map.Entry<Integer, Integer> entry : sampleFrequencies.entrySet()) {
            sortedByFrequency.put(entry.getValue(), entry.getKey());
        }

        log.info("Sample frequencies ascending (frequency : value):");
        printFrequencies(sortedByFrequency);

        List<Integer> expectedOrder = Arrays.asList(-5, 5, -4, 4, -3, 3, -2, 2, -1, 1, 0);

        int i = 0;
        for (Map.Entry<Integer, Integer> entry : sortedByFrequency.entrySet()) {
            int expectedVal = expectedOrder.get(i++);
            int actualVal = entry.getValue();
            assertEquals(expectedVal, actualVal);
        }
    }

    @Test
    public void onlyNearestIntegerIsSampledWithZeroSigma() {
        int min = -5;
        int max = 5;
        double fuzzinessSigma = 0.0;
        int num = 100000;

        DoubleVertex input = new ConstantDoubleVertex(0.25);
        TreeMap<Integer, Integer> sampleFrequencies = sample(input, fuzzinessSigma, min, max, num);

        log.info("Sample frequencies:");
        printFrequencies(sampleFrequencies);

        assertEquals(num, sampleFrequencies.get(0).intValue());
    }

    @Test
    public void nearestIntegerHasDensityOfOneWithZeroSigma() {
        int min = -5;
        int max = 5;
        double fuzzinessSigma = 0.0;

        DoubleVertex input = new ConstantDoubleVertex(0.25);

<<<<<<< HEAD
        Vertex<Integer> fuzzyCast = new FuzzyCastToIntegerVertex(input, fuzzinessSigma, min, max);
=======
        Vertex<Integer> fuzzyCast = new FuzzyCastToIntegerVertex(input, fuzzinessSigma, min, max, random);
>>>>>>> ec37ce4f
        double density = Math.exp(fuzzyCast.logProbAtValue());

        log.info("Value = " + fuzzyCast.getValue() + ", density = " + density);
        assertEquals(1.0, density, 0.0);
    }

    @Test
    public void calculateMuByObservingFuzzy() {
        DoubleVertex mu = new UniformVertex(0, 10, random);
        DoubleVertex sigma = new ConstantDoubleVertex(1.);

<<<<<<< HEAD
        FuzzyCastToIntegerVertex fuzzy = new FuzzyCastToIntegerVertex(mu, sigma.getValue(), 0, 10);
=======
        FuzzyCastToIntegerVertex fuzzy = new FuzzyCastToIntegerVertex(mu, sigma.getValue(), 0, 10, random);
>>>>>>> ec37ce4f
        fuzzy.observe(6);

        BayesNet bayes = new BayesNet(fuzzy.getConnectedGraph());
        GradientOptimizer gradientOptimizer = new GradientOptimizer(bayes);
        gradientOptimizer.maxAPosteriori(1000);

        assertEquals(6.0, mu.getValue(), 1e-3);
    }

    @Test
    public void calculate_dP_dmu() {
        double sigma = 1.;
        int min = 1;
        int max = 10;

        double mu1 = 4.0;
        double delta = 0.00001;
        double mu2 = mu1 + delta;
        int observedValue = 5;

<<<<<<< HEAD
        DoubleVertex mu = new UniformVertex(min, max);
        FuzzyCastToIntegerVertex fuzzy = new FuzzyCastToIntegerVertex(mu, sigma, min, max);
=======
        DoubleVertex mu = new UniformVertex(min, max, random);
        FuzzyCastToIntegerVertex fuzzy = new FuzzyCastToIntegerVertex(mu, sigma, min, max, random);
>>>>>>> ec37ce4f
        fuzzy.setValue(observedValue);

        mu.setValue(mu1);
        double logDensity1 = fuzzy.logProbAtValue();
        double actual_dPdmu = fuzzy.dLogProbAtValue().get(mu.getId()).scalar();

        mu.setValue(mu2);
        double logDensity2 = fuzzy.logProbAtValue();

        double expected_dPdmu = (logDensity2 - logDensity1) / delta;

        log.info("Expected = " + expected_dPdmu + ", Actual = " + actual_dPdmu);
        assertEquals(expected_dPdmu, actual_dPdmu, 1e-5);
    }

    @Test
    public void calculate_dP_dsigma() {
        IntegerVertex min = new ConstantIntegerVertex(1);
        IntegerVertex max = new ConstantIntegerVertex(10);
        DoubleVertex mu = new ConstantDoubleVertex(5d);
        int observedValue = 5;

        double sigma1 = 2.0;
        double delta = 0.00001;
        double sigma2 = sigma1 + delta;

<<<<<<< HEAD
        DoubleVertex sigma = new UniformVertex(0d, 3d);
        FuzzyCastToIntegerVertex fuzzy = new FuzzyCastToIntegerVertex(mu, sigma, min, max);
=======
        DoubleVertex sigma = new UniformVertex(0d, 3d, random);
        FuzzyCastToIntegerVertex fuzzy = new FuzzyCastToIntegerVertex(mu, sigma, min, max, random);
>>>>>>> ec37ce4f
        fuzzy.setValue(observedValue);

        sigma.setValue(sigma1);
        double logDensity1 = fuzzy.logProbAtValue();
        double actual_dPdsigma = fuzzy.dLogProbAtValue().get(sigma.getId()).scalar();

        sigma.setValue(sigma2);
        double logDensity2 = fuzzy.logProbAtValue();

        double expected_dPdsigma = (logDensity2 - logDensity1) / delta;

        log.info("Expected: " + expected_dPdsigma + ", Actual: " + actual_dPdsigma);
        assertEquals(expected_dPdsigma, actual_dPdsigma, 1e-5);
    }

    @Test
    public void calculate_dlnP_dmu() {
        double sigma = 1.;
        int min = 1;
        int max = 10;

        double mu1 = 4.0;
        double delta = 0.0001;
        double mu2 = mu1 + delta;
        int observedValue = 5;

<<<<<<< HEAD
        DoubleVertex mu = new UniformVertex(min, max);
        FuzzyCastToIntegerVertex fuzzy = new FuzzyCastToIntegerVertex(mu, sigma, min, max);
=======
        DoubleVertex mu = new UniformVertex(min, max, random);
        FuzzyCastToIntegerVertex fuzzy = new FuzzyCastToIntegerVertex(mu, sigma, min, max, random);
>>>>>>> ec37ce4f
        fuzzy.setValue(observedValue);

        mu.setValue(mu1);
        double logDensity1 = fuzzy.logProbAtValue();
        double actual_dlnPdmu = fuzzy.dLogProbAtValue().get(mu.getId()).scalar();

        mu.setValue(mu2);
        double logDensity2 = fuzzy.logProbAtValue();

        double expected_dlnPdmu = (logDensity2 - logDensity1) / delta;

        log.info("Expected = " + expected_dlnPdmu + ", Actual = " + actual_dlnPdmu);
        assertEquals(expected_dlnPdmu, actual_dlnPdmu, 1e-3);
    }

    @Test
    public void calculate_dlnP_dsigma() {
        IntegerVertex min = new ConstantIntegerVertex(1);
        IntegerVertex max = new ConstantIntegerVertex(10);
        DoubleVertex mu = new ConstantDoubleVertex(5d);
        int observedValue = 5;

        double sigma1 = 2.0;
        double delta = 0.0001;
        double sigma2 = sigma1 + delta;

<<<<<<< HEAD
        DoubleVertex sigma = new UniformVertex(0d, 3d);
        FuzzyCastToIntegerVertex fuzzy = new FuzzyCastToIntegerVertex(mu, sigma, min, max);
=======
        DoubleVertex sigma = new UniformVertex(0d, 3d, random);
        FuzzyCastToIntegerVertex fuzzy = new FuzzyCastToIntegerVertex(mu, sigma, min, max, random);
>>>>>>> ec37ce4f
        fuzzy.setValue(observedValue);

        sigma.setValue(sigma1);
        double logDensity1 = fuzzy.logProbAtValue();
        double actual_dlnPdsigma = fuzzy.dLogProbAtValue().get(sigma.getId()).scalar();

        sigma.setValue(sigma2);
        double logDensity2 = fuzzy.logProbAtValue();

        double expected_dlnPdsigma = (logDensity2 - logDensity1) / delta;

        log.info("Expected: " + expected_dlnPdsigma + ", Actual: " + actual_dlnPdsigma);
        assertEquals(expected_dlnPdsigma, actual_dlnPdsigma, 1e-3);
    }

    private TreeMap<Integer, Integer> sample(DoubleVertex input, double fuzzinessSigma, int min, int max, int num) {

<<<<<<< HEAD
        Vertex<Integer> fuzzyCast = new FuzzyCastToIntegerVertex(input, fuzzinessSigma, min, max);
=======
        Vertex<Integer> fuzzyCast = new FuzzyCastToIntegerVertex(input, fuzzinessSigma, min, max, random);
>>>>>>> ec37ce4f

        TreeMap<Integer, Integer> sampleFrequencies = new TreeMap<>();

        for (int i = 0; i < num; i++) {
            input.setValue(input.sample(random));
            int sample = fuzzyCast.sample(random);
            sampleFrequencies.computeIfAbsent(sample, s -> sampleFrequencies.put(s, 0));
            sampleFrequencies.put(sample, sampleFrequencies.get(sample) + 1);
        }

        return sampleFrequencies;
    }

    private void printFrequencies(TreeMap<Integer, Integer> sampleFrequencies) {

        for (Map.Entry<Integer, Integer> entry : sampleFrequencies.entrySet()) {
            int value = entry.getKey();
            int frequency = entry.getValue();
            log.info(value + " : " + frequency);
        }
    }
}<|MERGE_RESOLUTION|>--- conflicted
+++ resolved
@@ -6,6 +6,7 @@
 import io.improbable.keanu.vertices.dbl.DoubleVertex;
 import io.improbable.keanu.vertices.dbl.nonprobabilistic.ConstantDoubleVertex;
 import io.improbable.keanu.vertices.dbl.probabilistic.UniformVertex;
+import io.improbable.keanu.vertices.dbltensor.KeanuRandom;
 import io.improbable.keanu.vertices.intgr.IntegerVertex;
 import io.improbable.keanu.vertices.intgr.nonprobabilistic.ConstantIntegerVertex;
 import org.junit.Before;
@@ -21,15 +22,11 @@
 
     private final Logger log = LoggerFactory.getLogger(FuzzyCastToIntegerVertexTest.class);
 
-    private Random random;
+    private KeanuRandom random;
 
     @Before
-<<<<<<< HEAD
     public void setup(){
-=======
-    public void setup() {
->>>>>>> ec37ce4f
-        this.random = new Random(1);
+        this.random = new KeanuRandom(1);
     }
 
     @Test
@@ -40,7 +37,7 @@
         int num = 100000;
 
         // Input from 4.5 to 15.5 so that there is equal probability of rounding to all integers within range
-        DoubleVertex input = new UniformVertex(new ConstantDoubleVertex(4.5), new ConstantDoubleVertex(15.5), random);
+        DoubleVertex input = new UniformVertex(new ConstantDoubleVertex(4.5), new ConstantDoubleVertex(15.5));
         TreeMap<Integer, Integer> sampleFrequencies = sample(input, fuzzinessSigma, min, max, num);
 
         log.info("Sample frequencies:");
@@ -63,7 +60,7 @@
         double fuzzinessSigma = 0.0;
         int num = 100000;
 
-        DoubleVertex input = new UniformVertex(new ConstantDoubleVertex(0.0), new ConstantDoubleVertex(20.0), random);
+        DoubleVertex input = new UniformVertex(new ConstantDoubleVertex(0.0), new ConstantDoubleVertex(20.0));
         TreeMap<Integer, Integer> sampleFrequencies = sample(input, fuzzinessSigma, min, max, num);
 
         log.info("Sample frequencies:");
@@ -126,11 +123,7 @@
 
         DoubleVertex input = new ConstantDoubleVertex(0.25);
 
-<<<<<<< HEAD
         Vertex<Integer> fuzzyCast = new FuzzyCastToIntegerVertex(input, fuzzinessSigma, min, max);
-=======
-        Vertex<Integer> fuzzyCast = new FuzzyCastToIntegerVertex(input, fuzzinessSigma, min, max, random);
->>>>>>> ec37ce4f
         double density = Math.exp(fuzzyCast.logProbAtValue());
 
         log.info("Value = " + fuzzyCast.getValue() + ", density = " + density);
@@ -139,14 +132,10 @@
 
     @Test
     public void calculateMuByObservingFuzzy() {
-        DoubleVertex mu = new UniformVertex(0, 10, random);
+        DoubleVertex mu = new UniformVertex(0, 10);
         DoubleVertex sigma = new ConstantDoubleVertex(1.);
 
-<<<<<<< HEAD
         FuzzyCastToIntegerVertex fuzzy = new FuzzyCastToIntegerVertex(mu, sigma.getValue(), 0, 10);
-=======
-        FuzzyCastToIntegerVertex fuzzy = new FuzzyCastToIntegerVertex(mu, sigma.getValue(), 0, 10, random);
->>>>>>> ec37ce4f
         fuzzy.observe(6);
 
         BayesNet bayes = new BayesNet(fuzzy.getConnectedGraph());
@@ -167,13 +156,8 @@
         double mu2 = mu1 + delta;
         int observedValue = 5;
 
-<<<<<<< HEAD
         DoubleVertex mu = new UniformVertex(min, max);
         FuzzyCastToIntegerVertex fuzzy = new FuzzyCastToIntegerVertex(mu, sigma, min, max);
-=======
-        DoubleVertex mu = new UniformVertex(min, max, random);
-        FuzzyCastToIntegerVertex fuzzy = new FuzzyCastToIntegerVertex(mu, sigma, min, max, random);
->>>>>>> ec37ce4f
         fuzzy.setValue(observedValue);
 
         mu.setValue(mu1);
@@ -200,13 +184,8 @@
         double delta = 0.00001;
         double sigma2 = sigma1 + delta;
 
-<<<<<<< HEAD
         DoubleVertex sigma = new UniformVertex(0d, 3d);
         FuzzyCastToIntegerVertex fuzzy = new FuzzyCastToIntegerVertex(mu, sigma, min, max);
-=======
-        DoubleVertex sigma = new UniformVertex(0d, 3d, random);
-        FuzzyCastToIntegerVertex fuzzy = new FuzzyCastToIntegerVertex(mu, sigma, min, max, random);
->>>>>>> ec37ce4f
         fuzzy.setValue(observedValue);
 
         sigma.setValue(sigma1);
@@ -233,13 +212,8 @@
         double mu2 = mu1 + delta;
         int observedValue = 5;
 
-<<<<<<< HEAD
         DoubleVertex mu = new UniformVertex(min, max);
         FuzzyCastToIntegerVertex fuzzy = new FuzzyCastToIntegerVertex(mu, sigma, min, max);
-=======
-        DoubleVertex mu = new UniformVertex(min, max, random);
-        FuzzyCastToIntegerVertex fuzzy = new FuzzyCastToIntegerVertex(mu, sigma, min, max, random);
->>>>>>> ec37ce4f
         fuzzy.setValue(observedValue);
 
         mu.setValue(mu1);
@@ -266,13 +240,8 @@
         double delta = 0.0001;
         double sigma2 = sigma1 + delta;
 
-<<<<<<< HEAD
         DoubleVertex sigma = new UniformVertex(0d, 3d);
         FuzzyCastToIntegerVertex fuzzy = new FuzzyCastToIntegerVertex(mu, sigma, min, max);
-=======
-        DoubleVertex sigma = new UniformVertex(0d, 3d, random);
-        FuzzyCastToIntegerVertex fuzzy = new FuzzyCastToIntegerVertex(mu, sigma, min, max, random);
->>>>>>> ec37ce4f
         fuzzy.setValue(observedValue);
 
         sigma.setValue(sigma1);
@@ -290,11 +259,7 @@
 
     private TreeMap<Integer, Integer> sample(DoubleVertex input, double fuzzinessSigma, int min, int max, int num) {
 
-<<<<<<< HEAD
         Vertex<Integer> fuzzyCast = new FuzzyCastToIntegerVertex(input, fuzzinessSigma, min, max);
-=======
-        Vertex<Integer> fuzzyCast = new FuzzyCastToIntegerVertex(input, fuzzinessSigma, min, max, random);
->>>>>>> ec37ce4f
 
         TreeMap<Integer, Integer> sampleFrequencies = new TreeMap<>();
 
