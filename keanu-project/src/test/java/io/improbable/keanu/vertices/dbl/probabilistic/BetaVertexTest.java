--- conflicted
+++ resolved
@@ -9,7 +9,7 @@
 
 import java.util.ArrayList;
 import java.util.List;
-import java.util.Random;
+import io.improbable.keanu.vertices.dbltensor.KeanuRandom;
 
 import static io.improbable.keanu.vertices.dbl.probabilistic.ProbabilisticDoubleContract.moveAlongDistributionAndTestGradientOnARangeOfHyperParameterValues;
 import static org.junit.Assert.assertEquals;
@@ -19,11 +19,11 @@
 
     private static final double DELTA = 0.0001;
 
-    private Random random;
+    private KeanuRandom random;
 
     @Before
     public void setup() {
-        random = new Random(1);
+        random = new KeanuRandom(1);
     }
 
     @Test
@@ -99,13 +99,8 @@
     @Test
     public void isTreatedAsConstantWhenObserved() {
         BetaVertex vertexUnderTest = new BetaVertex(
-<<<<<<< HEAD
                 new UniformVertex(0.0, 1.0),
                 3.0
-=======
-            new UniformVertex(0.0, 1.0),
-            new ConstantDoubleVertex(3.0), random
->>>>>>> ec37ce4f
         );
         ProbabilisticDoubleContract.isTreatedAsConstantWhenObserved(vertexUnderTest);
         ProbabilisticDoubleContract.hasNoGradientWithRespectToItsValueWhenObserved(vertexUnderTest);
@@ -116,7 +111,6 @@
         BetaVertex betaVertex = new BetaVertex(2.0, 2.0);
 
         ProbabilisticDoubleContract.sampleMethodMatchesLogProbMethod(
-<<<<<<< HEAD
                 betaVertex,
                 1000000,
                 0.1,
@@ -124,14 +118,6 @@
                 .05,
                 0.01,
                 random
-=======
-            b,
-            1000000,
-            0.1,
-            0.9,
-            .05,
-            0.01
->>>>>>> ec37ce4f
         );
     }
 
@@ -202,18 +188,11 @@
         latentAlphaBeta.add(new SmoothUniformVertex(0.01, 10.0));
 
         VertexVariationalMAP.inferHyperParamsFromSamples(
-<<<<<<< HEAD
                 hyperParams -> new BetaVertex(hyperParams.get(0), hyperParams.get(1)),
                 alphaBeta,
                 latentAlphaBeta,
                 1000,
                 random
-=======
-            hyperParams -> new BetaVertex(hyperParams.get(0), hyperParams.get(1), random),
-            alphaBeta,
-            latentAlphaBeta,
-            1000
->>>>>>> ec37ce4f
         );
     }
 }