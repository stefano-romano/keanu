--- conflicted
+++ resolved
@@ -7,71 +7,46 @@
 
 import java.util.ArrayList;
 import java.util.List;
-import java.util.Random;
+import io.improbable.keanu.vertices.dbltensor.KeanuRandom;
 
 import static io.improbable.keanu.vertices.dbl.probabilistic.ProbabilisticDoubleContract.moveAlongDistributionAndTestGradientOnARangeOfHyperParameterValues;
 
 public class InverseGammaVertexTest {
 
-    private Random random;
+    private KeanuRandom random;
 
     private static final double DELTA = 0.001;
 
     @Before
     public void setup() {
-        random = new Random(3);
+        random = new KeanuRandom(3);
     }
 
     @Test
     public void samplingProducesRealisticMeanAndStandardDeviation() {
-        int N = 100000;
+        int N = 120000;
         double epsilon = 0.01;
         double alpha = 3.0;
         double beta = .5;
 
-<<<<<<< HEAD
         InverseGammaVertex inverted = new InverseGammaVertex(alpha, beta);
-=======
-        InverseGammaVertex inverted = new InverseGammaVertex(
-            new ConstantDoubleVertex(alpha),
-            new ConstantDoubleVertex(beta),
-            random
-        );
->>>>>>> ec37ce4f
 
         double mean = beta / (alpha - 1.0);
         double standardDeviation = Math.sqrt(Math.pow(beta, 2) / (Math.pow(alpha - 1, 2) * (alpha - 2)));
 
         ProbabilisticDoubleContract.samplingProducesRealisticMeanAndStandardDeviation(
-                N,
-                inverted,
-                mean,
-                standardDeviation,
-                epsilon,
-                random
+            N,
+            inverted,
+            mean,
+            standardDeviation,
+            epsilon,
+            random
         );
     }
 
     @Test
     public void samplingMatchesLogProb() {
-<<<<<<< HEAD
         InverseGammaVertex gamma = new InverseGammaVertex(2.0, 3.0);
-
-        ProbabilisticDoubleContract.sampleMethodMatchesLogProbMethod(
-                gamma,
-                100000,
-                2.0,
-                10.0,
-                0.1,
-                0.01,
-                random
-        );
-=======
-        InverseGammaVertex gamma = new InverseGammaVertex(
-            new ConstantDoubleVertex(2.0),
-            new ConstantDoubleVertex(3.0),
-            random
-        );
 
         ProbabilisticDoubleContract.sampleMethodMatchesLogProbMethod(
             gamma,
@@ -79,27 +54,16 @@
             2.0,
             10.0,
             0.1,
-            0.01);
->>>>>>> ec37ce4f
+            0.01,
+            random
+        );
     }
 
     @Test
     public void dLogProbMatchesFiniteDifferenceCalculationFordPda() {
-<<<<<<< HEAD
         UniformVertex uniformA = new UniformVertex(1.0, 4.0);
 
         InverseGammaVertex inverted = new InverseGammaVertex(uniformA, 1.0);
-=======
-        UniformVertex uniformA = new UniformVertex(
-            new ConstantDoubleVertex(1.0),
-            new ConstantDoubleVertex(4.0),
-            random);
-
-        InverseGammaVertex inverted = new InverseGammaVertex(
-            uniformA,
-            new ConstantDoubleVertex(1.0),
-            random);
->>>>>>> ec37ce4f
 
         double vertexStartValue = 0.5;
         double vertexEndValue = 3.0;
@@ -118,21 +82,9 @@
 
     @Test
     public void dLogProbMatchesFiniteDifferenceCalculationFordPdb() {
-<<<<<<< HEAD
         UniformVertex uniformB = new UniformVertex(1.0, 3.0);
 
         InverseGammaVertex inverted = new InverseGammaVertex(2.0, uniformB);
-=======
-        UniformVertex uniformB = new UniformVertex(
-            new ConstantDoubleVertex(1.0),
-            new ConstantDoubleVertex(3.0),
-            random);
-
-        InverseGammaVertex inverted = new InverseGammaVertex(
-            new ConstantDoubleVertex(2.0),
-            uniformB,
-            random);
->>>>>>> ec37ce4f
 
         double vertexStartValue = 0.5;
         double vertexEndValue = 3.0;
@@ -152,14 +104,8 @@
     @Test
     public void isTreatedAsConstantWhenObserved() {
         InverseGammaVertex vertexUnderTest = new InverseGammaVertex(
-<<<<<<< HEAD
-                new UniformVertex(0.0, 1.0),
-                3.0
-=======
             new UniformVertex(0.0, 1.0),
-            new ConstantDoubleVertex(3.0),
-            random
->>>>>>> ec37ce4f
+            3.0
         );
         ProbabilisticDoubleContract.isTreatedAsConstantWhenObserved(vertexUnderTest);
         ProbabilisticDoubleContract.hasNoGradientWithRespectToItsValueWhenObserved(vertexUnderTest);
@@ -179,18 +125,11 @@
         latentAlphaBeta.add(new SmoothUniformVertex(0.01, 10.0));
 
         VertexVariationalMAP.inferHyperParamsFromSamples(
-<<<<<<< HEAD
-                hyperParams -> new InverseGammaVertex(hyperParams.get(0), hyperParams.get(1)),
-                alphaBeta,
-                latentAlphaBeta,
-                10000,
-                random
-=======
-            hyperParams -> new InverseGammaVertex(hyperParams.get(0), hyperParams.get(1), random),
+            hyperParams -> new InverseGammaVertex(hyperParams.get(0), hyperParams.get(1)),
             alphaBeta,
             latentAlphaBeta,
-            10000
->>>>>>> ec37ce4f
+            10000,
+            random
         );
     }
 }