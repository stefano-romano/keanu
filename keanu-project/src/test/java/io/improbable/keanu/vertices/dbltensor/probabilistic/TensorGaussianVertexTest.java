--- conflicted
+++ resolved
@@ -41,13 +41,8 @@
     public void matchesKnownLogDensityOfVector() {
 
         double expectedLogDensity = Gaussian.logPdf(0.0, 1.0, 0.25) + Gaussian.logPdf(0.0, 1.0, -0.75);
-<<<<<<< HEAD
-        TensorGaussianVertex tensorGaussianVertex = new TensorGaussianVertex(0, 1, new KeanuRandom(1));
+        TensorGaussianVertex tensorGaussianVertex = new TensorGaussianVertex(0, 1);
         ProbabilisticDoubleTensorContract.matchesKnownLogDensityOfVector(tensorGaussianVertex, new double[]{0.25, -0.75}, expectedLogDensity);
-=======
-        TensorGaussianVertex ndGaussianVertex = new TensorGaussianVertex(0, 1);
-        ProbabilisticDoubleTensorContract.matchesKnownLogDensityOfVector(ndGaussianVertex, new double[]{0.25, -0.75}, expectedLogDensity);
->>>>>>> 465f548b
     }
 
     @Test
@@ -170,17 +165,10 @@
         muSigma.add(new ConstantTensorVertex(trueSigma));
 
         List<DoubleTensorVertex> latentMuSigma = new ArrayList<>();
-<<<<<<< HEAD
-        TensorUniformVertex latentMu = new TensorUniformVertex(0.01, 10.0, random);
+        TensorUniformVertex latentMu = new TensorUniformVertex(0.01, 10.0);
         latentMu.setAndCascade(DoubleTensor.scalar(9.9));
-        TensorUniformVertex latentSigma = new TensorUniformVertex(0.01, 10.0, random);
+        TensorUniformVertex latentSigma = new TensorUniformVertex(0.01, 10.0);
         latentSigma.setAndCascade(DoubleTensor.scalar(0.1));
-=======
-        TensorUniformVertex latentMu = new TensorUniformVertex(0.01, 10.0);
-        latentMu.setAndCascade(Nd4jDoubleTensor.scalar(9.9));
-        TensorUniformVertex latentSigma = new TensorUniformVertex(0.01, 10.0);
-        latentSigma.setAndCascade(Nd4jDoubleTensor.scalar(0.1));
->>>>>>> 465f548b
         latentMuSigma.add(latentMu);
         latentMuSigma.add(latentSigma);
 
