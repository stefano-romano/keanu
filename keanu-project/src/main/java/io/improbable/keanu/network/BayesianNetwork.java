--- conflicted
+++ resolved
@@ -11,11 +11,7 @@
 import io.improbable.keanu.algorithms.graphtraversal.TopologicalSort;
 import io.improbable.keanu.algorithms.graphtraversal.VertexValuePropagation;
 import io.improbable.keanu.tensor.dbl.DoubleTensor;
-<<<<<<< HEAD
-import io.improbable.keanu.vertices.Probabilistic;
-=======
 import io.improbable.keanu.vertices.ProbabilityCalculator;
->>>>>>> 6a3f73de
 import io.improbable.keanu.vertices.Vertex;
 import io.improbable.keanu.vertices.dbl.KeanuRandom;
 
@@ -56,19 +52,7 @@
     }
 
     public double getLogOfMasterP() {
-<<<<<<< HEAD
-        double sum = 0.0;
-        for (Vertex<?> vertex : getLatentAndObservedVertices()) {
-            if (vertex instanceof Probabilistic) {
-                sum += ((Probabilistic) vertex).logProbAtValue();
-            } else if (vertex.isObserved() && !vertex.matchesObservation()) {
-                return Double.NEGATIVE_INFINITY;
-            }
-        }
-        return sum;
-=======
         return ProbabilityCalculator.calculateLogProbFor(getLatentAndObservedVertices());
->>>>>>> 6a3f73de
     }
 
     public void cascadeObservations() {
