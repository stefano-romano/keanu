--- conflicted
+++ resolved
@@ -3,6 +3,7 @@
 import io.improbable.keanu.algorithms.graphtraversal.TopologicalSort;
 import io.improbable.keanu.algorithms.graphtraversal.VertexValuePropagation;
 import io.improbable.keanu.vertices.Vertex;
+import io.improbable.keanu.vertices.dbltensor.KeanuRandom;
 
 import java.util.*;
 import java.util.stream.Collectors;
@@ -96,31 +97,24 @@
      * @param attempts sampling attempts to get non-zero probability
      * @param random random source for sampling
      */
-    public void probeForNonZeroMasterP(int attempts, Random random) {
+    public void probeForNonZeroMasterP(int attempts, KeanuRandom random) {
 
         VertexValuePropagation.cascadeUpdate(observedVertices);
-<<<<<<< HEAD
-        List<Vertex> sortedByDependency = TopologicalSort.sort(latentVertices);
-        setFromSampleAndCascade(sortedByDependency, random);
-
-        probeForNonZeroMasterP(sortedByDependency, attempts, random);
-=======
 
         if (isInImpossibleState()) {
 
             List<Vertex> sortedByDependency = TopologicalSort.sort(latentVertices);
-            setFromSampleAndCascade(sortedByDependency);
+            setFromSampleAndCascade(sortedByDependency, random);
 
-            probeForNonZeroMasterP(sortedByDependency, attempts);
+            probeForNonZeroMasterP(sortedByDependency, attempts, random);
         }
->>>>>>> ec37ce4f
     }
 
     /**
      * Attempt to find a non-zero master probability by repeatedly
      * cascading values from the given vertices
      */
-    private void probeForNonZeroMasterP(List<? extends Vertex> latentVertices, int attempts, Random random) {
+    private void probeForNonZeroMasterP(List<? extends Vertex> latentVertices, int attempts, KeanuRandom random) {
 
         Map<Long, Long> setAndCascadeCache = VertexValuePropagation.exploreSetting(latentVertices);
         int iteration = 0;
@@ -139,20 +133,20 @@
         return logOfMasterP == Double.NEGATIVE_INFINITY || logOfMasterP == Double.NaN;
     }
 
-    public static void setFromSampleAndCascade(List<? extends Vertex> vertices, Random random) {
+    public static void setFromSampleAndCascade(List<? extends Vertex> vertices, KeanuRandom random) {
         setFromSampleAndCascade(vertices, VertexValuePropagation.exploreSetting(vertices), random);
     }
 
     public static void setFromSampleAndCascade(List<? extends Vertex> vertices,
                                                Map<Long, Long> setAndCascadeCache,
-                                               Random random) {
+                                               KeanuRandom random) {
         for (Vertex<?> vertex : vertices) {
             setValueFromSample(vertex, random);
         }
         VertexValuePropagation.cascadeUpdate(vertices, setAndCascadeCache);
     }
 
-    private static <T> void setValueFromSample(Vertex<T> vertex, Random random) {
+    private static <T> void setValueFromSample(Vertex<T> vertex, KeanuRandom random) {
         vertex.setValue(vertex.sample(random));
     }
 
