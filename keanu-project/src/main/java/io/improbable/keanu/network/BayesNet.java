--- conflicted
+++ resolved
@@ -132,13 +132,9 @@
         setFromSampleAndCascade(vertices, VertexValuePropagation.exploreSetting(vertices), random);
     }
 
-<<<<<<< HEAD
     public static void setFromSampleAndCascade(List<? extends Vertex> vertices,
-                                               Map<String, Long> setAndCascadeCache,
+                                               Map<Long, Long> setAndCascadeCache,
                                                Random random) {
-=======
-    public static void setFromSampleAndCascade(List<? extends Vertex> vertices, Map<Long, Long> setAndCascadeCache) {
->>>>>>> 624cdac2
         for (Vertex<?> vertex : vertices) {
             setValueFromSample(vertex, random);
         }
