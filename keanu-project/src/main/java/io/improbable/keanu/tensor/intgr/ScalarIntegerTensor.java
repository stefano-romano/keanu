package io.improbable.keanu.tensor.intgr;

import io.improbable.keanu.tensor.Tensor;
import io.improbable.keanu.tensor.TensorShape;
import io.improbable.keanu.tensor.bool.BooleanTensor;
import io.improbable.keanu.tensor.dbl.DoubleTensor;

import java.util.Arrays;
import java.util.function.Function;

public class ScalarIntegerTensor implements IntegerTensor {

    private Integer value;
    private int[] shape;

    public ScalarIntegerTensor(int value) {
        this.value = value;
        this.shape = SCALAR_SHAPE;
    }

    public ScalarIntegerTensor(int[] shape) {
        this.value = null;
        this.shape = shape;
    }

    @Override
    public int getRank() {
        return shape.length;
    }

    @Override
    public int[] getShape() {
        return shape;
    }

    @Override
    public long getLength() {
        return isShapePlaceholder() ? 0L : 1L;
    }

    @Override
    public boolean isShapePlaceholder() {
        return value == null;
    }

    @Override
    public IntegerTensor duplicate() {
        return new ScalarIntegerTensor(value);
    }

    @Override
    public Integer getValue(int... index) {
        return value;
    }

    @Override
    public void setValue(Integer value, int... index) {
        this.value = value;
    }

    @Override
    public Integer sum() {
        return value;
    }

    @Override
    public DoubleTensor toDouble() {
        return DoubleTensor.scalar(value);
    }

    @Override
    public IntegerTensor toInteger() {
        return this;
    }

    @Override
    public Integer scalar() {
        return value;
    }

    @Override
    public IntegerTensor reshape(int[] newShape) {
        if (!TensorShape.isScalar(newShape)) {
            throw new IllegalArgumentException("Cannot reshape scalar to non scalar");
        }

        ScalarIntegerTensor reshapedScalar = new ScalarIntegerTensor(value);
        reshapedScalar.shape = newShape;
        return reshapedScalar;
    }

    @Override
    public IntegerTensor diag() {
        return duplicate();
    }

    @Override
    public IntegerTensor transpose() {
        return duplicate();
    }

    @Override
    public IntegerTensor sum(int... overDimensions) {
        return duplicate();
    }

    @Override
    public IntegerTensor minus(int that) {
        return duplicate().minusInPlace(that);
    }

    @Override
    public IntegerTensor plus(int that) {
        return duplicate().plusInPlace(that);
    }

    @Override
    public IntegerTensor times(int that) {
        return duplicate().timesInPlace(that);
    }

    @Override
    public IntegerTensor div(int that) {
        return duplicate().divInPlace(that);
    }

    @Override
    public IntegerTensor pow(IntegerTensor exponent) {
        return duplicate().powInPlace(exponent);
    }

    @Override
    public IntegerTensor pow(int exponent) {
        return duplicate().powInPlace(exponent);
    }

    @Override
    public IntegerTensor minus(IntegerTensor that) {
        return duplicate().minusInPlace(that);
    }

    @Override
    public IntegerTensor plus(IntegerTensor that) {
        return duplicate().plusInPlace(that);
    }

    @Override
    public IntegerTensor times(IntegerTensor that) {
        return duplicate().timesInPlace(that);
    }

    @Override
    public IntegerTensor matrixMultiply(IntegerTensor value) {
        if (value.isScalar()) {
            return value.times(value);
        }
        throw new IllegalArgumentException("Cannot use matrix multiply with scalar. Use times instead.");
    }

    @Override
    public IntegerTensor tensorMultiply(IntegerTensor value, int[] dimsLeft, int[] dimsRight) {
        if (value.isScalar()) {
            if (dimsLeft.length > 1 || dimsRight.length > 1 || dimsLeft[0] != 0 || dimsRight[0] != 0) {
                throw new IllegalArgumentException("Tensor multiply sum dimensions out of bounds for scalar");
            }
            return value.times(value);
        }
        throw new IllegalArgumentException("Cannot use tensor multiply with scalar. Use times instead.");
    }

    @Override
    public IntegerTensor div(IntegerTensor that) {
        return duplicate().divInPlace(that);
    }

    @Override
    public IntegerTensor unaryMinus() {
        return duplicate().unaryMinusInPlace();
    }

    @Override
    public IntegerTensor abs() {
        return duplicate().absInPlace();
    }

    @Override
    public IntegerTensor getGreaterThanMask(IntegerTensor greaterThanThis) {
        if (greaterThanThis.isScalar()) {
            return new ScalarIntegerTensor(value > greaterThanThis.scalar() ? 1 : 0);
        } else {
            return IntegerTensor.create(value, greaterThanThis.getShape())
                .getGreaterThanMask(greaterThanThis);
        }
    }

    @Override
    public IntegerTensor getGreaterThanOrEqualToMask(IntegerTensor greaterThanOrEqualToThis) {
        if (greaterThanOrEqualToThis.isScalar()) {
            return new ScalarIntegerTensor(value >= greaterThanOrEqualToThis.scalar() ? 1 : 0);
        } else {
            return IntegerTensor.create(value, greaterThanOrEqualToThis.getShape())
                .getGreaterThanOrEqualToMask(greaterThanOrEqualToThis);
        }
    }

    @Override
    public IntegerTensor getLessThanMask(IntegerTensor lessThanThis) {
        if (lessThanThis.isScalar()) {
            return new ScalarIntegerTensor(value < lessThanThis.scalar() ? 1 : 0);
        } else {
            return IntegerTensor.create(value, lessThanThis.getShape())
                .getLessThanMask(lessThanThis);
        }
    }

    @Override
    public IntegerTensor getLessThanOrEqualToMask(IntegerTensor lessThanOrEqualsThis) {
        if (lessThanOrEqualsThis.isScalar()) {
            return new ScalarIntegerTensor(value <= lessThanOrEqualsThis.scalar() ? 1 : 0);
        } else {
            return IntegerTensor.create(value, lessThanOrEqualsThis.getShape())
                .getLessThanOrEqualToMask(lessThanOrEqualsThis);
        }
    }

    @Override
    public IntegerTensor setWithMaskInPlace(IntegerTensor withMask, int valueToApply) {
        if (withMask.isScalar()) {
            this.value = withMask.scalar() == 1.0 ? valueToApply : this.value;
        } else {
            return IntegerTensor.create(value, withMask.getShape())
                .setWithMaskInPlace(withMask, valueToApply);
        }
        return this;
    }

    @Override
    public IntegerTensor setWithMask(IntegerTensor mask, int value) {
        return duplicate().setWithMaskInPlace(mask, value);
    }

    @Override
    public IntegerTensor apply(Function<Integer, Integer> function) {
        return duplicate().applyInPlace(function);
    }

    @Override
<<<<<<< HEAD
    public IntegerTensor tad(int dimension, int index) {
        throw new IllegalStateException("Cannot tad a scalar");
=======
    public IntegerTensor concat(int dimension, IntegerTensor... those) {
        return Nd4jIntegerTensor.scalar(value).concat(dimension, those);
>>>>>>> 4b76c335
    }

    @Override
    public IntegerTensor minusInPlace(int that) {
        value = value - that;
        return this;
    }

    @Override
    public IntegerTensor plusInPlace(int that) {
        value = value + that;
        return this;
    }

    @Override
    public IntegerTensor timesInPlace(int that) {
        value = value * that;
        return this;
    }

    @Override
    public IntegerTensor divInPlace(int that) {
        value = value / that;
        return this;
    }

    @Override
    public IntegerTensor powInPlace(IntegerTensor exponent) {
        if (exponent.isScalar()) {
            powInPlace(exponent.scalar());
        } else {
            return IntegerTensor.create(value, exponent.getShape())
                .powInPlace(exponent);
        }
        return this;
    }

    @Override
    public IntegerTensor powInPlace(int exponent) {
        value = (int) Math.pow(value, exponent);
        return this;
    }

    @Override
    public IntegerTensor minusInPlace(IntegerTensor that) {
        if (that.isScalar()) {
            minusInPlace(that.scalar());
        } else {
            return IntegerTensor.create(value, that.getShape())
                .minusInPlace(that);
        }
        return this;
    }

    @Override
    public IntegerTensor plusInPlace(IntegerTensor that) {
        if (that.isScalar()) {
            plusInPlace(that.scalar());
        } else {
            return IntegerTensor.create(value, that.getShape())
                .plusInPlace(that);
        }
        return this;
    }

    @Override
    public IntegerTensor timesInPlace(IntegerTensor that) {
        if (that.isScalar()) {
            timesInPlace(that.scalar());
        } else {
            return IntegerTensor.create(value, that.getShape())
                .timesInPlace(that);
        }
        return this;
    }

    @Override
    public IntegerTensor divInPlace(IntegerTensor that) {
        if (that.isScalar()) {
            divInPlace(that.scalar());
        } else {
            return IntegerTensor.create(value, that.getShape())
                .divInPlace(that);
        }
        return this;
    }

    @Override
    public IntegerTensor unaryMinusInPlace() {
        value = -value;
        return this;
    }

    @Override
    public IntegerTensor absInPlace() {
        value = Math.abs(value);
        return this;
    }

    @Override
    public IntegerTensor applyInPlace(Function<Integer, Integer> function) {
        value = function.apply(value);
        return this;
    }

    @Override
    public BooleanTensor lessThan(int that) {
        return BooleanTensor.scalar(this.value < that);
    }

    @Override
    public BooleanTensor lessThanOrEqual(int that) {
        return BooleanTensor.scalar(this.value <= that);
    }

    @Override
    public BooleanTensor lessThan(IntegerTensor that) {
        if (that.isScalar()) {
            return lessThan(that.scalar());
        } else {
            return that.greaterThan(value);
        }
    }

    @Override
    public BooleanTensor lessThanOrEqual(IntegerTensor that) {
        if (that.isScalar()) {
            return lessThanOrEqual(that.scalar());
        } else {
            return that.greaterThanOrEqual(value);
        }
    }

    @Override
    public BooleanTensor greaterThan(int value) {
        return BooleanTensor.scalar(this.value > value);
    }

    @Override
    public BooleanTensor greaterThanOrEqual(int value) {
        return BooleanTensor.scalar(this.value >= value);
    }

    @Override
    public BooleanTensor greaterThan(IntegerTensor that) {
        if (that.isScalar()) {
            return greaterThan(that.scalar());
        } else {
            return that.lessThan(value);
        }
    }

    @Override
    public BooleanTensor greaterThanOrEqual(IntegerTensor that) {
        if (that.isScalar()) {
            return greaterThanOrEqual(that.scalar());
        } else {
            return that.lessThanOrEqual(value);
        }
    }

    @Override
    public boolean equals(Object o) {
        if (this == o) return true;
        if (!(o instanceof Tensor)) return false;

        Tensor that = (Tensor) o;

        if (!Arrays.equals(that.getShape(), shape)) return false;
        return that.scalar().equals(value);
    }

    @Override
    public int hashCode() {
        int result = value != null ? value.hashCode() : 0;
        result = 31 * result + Arrays.hashCode(shape);
        return result;
    }

    @Override
    public FlattenedView<Integer> getFlattenedView() {
        return new SimpleIntegerFlattenedView(value);
    }

    private static class SimpleIntegerFlattenedView implements FlattenedView<Integer> {

        private int value;

        public SimpleIntegerFlattenedView(int value) {
            this.value = value;
        }

        @Override
        public long size() {
            return 1;
        }

        @Override
        public Integer get(long index) {
            if (index != 0) {
                throw new IndexOutOfBoundsException();
            }
            return value;
        }

        @Override
        public Integer getOrScalar(long index) {
            return value;
        }

        @Override
        public void set(long index, Integer value) {
            if (index != 0) {
                throw new IndexOutOfBoundsException();
            }
            this.value = value;
        }

    }

    @Override
    public double[] asFlatDoubleArray() {
        return new double[]{value};
    }

    @Override
    public int[] asFlatIntegerArray() {
        return new int[]{value};
    }

    @Override
    public Integer[] asFlatArray() {
        return new Integer[]{value};
    }

}<|MERGE_RESOLUTION|>--- conflicted
+++ resolved
@@ -245,13 +245,13 @@
     }
 
     @Override
-<<<<<<< HEAD
     public IntegerTensor tad(int dimension, int index) {
         throw new IllegalStateException("Cannot tad a scalar");
-=======
+    }
+
+    @Override
     public IntegerTensor concat(int dimension, IntegerTensor... those) {
         return Nd4jIntegerTensor.scalar(value).concat(dimension, those);
->>>>>>> 4b76c335
     }
 
     @Override
