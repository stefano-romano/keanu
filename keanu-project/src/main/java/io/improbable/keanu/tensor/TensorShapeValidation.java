--- conflicted
+++ resolved
@@ -1,10 +1,7 @@
 package io.improbable.keanu.tensor;
-
-import org.apache.commons.lang3.ArrayUtils;
 
 import java.util.Arrays;
 import java.util.Collection;
-import java.util.List;
 import java.util.Set;
 import java.util.stream.Stream;
 
@@ -93,15 +90,15 @@
         return uniqueShapes.iterator().next().getShape();
     }
 
-<<<<<<< HEAD
     public static int[] shapeAlongDimension(int dimension, int[] shape) {
         int[] newShape = Arrays.copyOf(shape, shape.length);
         newShape[dimension] = 1;
         return newShape;
-=======
+    }
+
     public static int[] checkShapesCanBeConcatenated(int dimension, int[]... shapes) {
         int[] concatShape = Arrays.copyOf(shapes[0], shapes[0].length);
-        
+
         for (int i = 1; i < shapes.length; i++) {
             if (shapes[i].length != concatShape.length) {
                 throw new IllegalArgumentException("Cannot concat shapes of different ranks");
@@ -118,7 +115,6 @@
             }
         }
         return concatShape;
->>>>>>> 4b76c335
     }
 
 }