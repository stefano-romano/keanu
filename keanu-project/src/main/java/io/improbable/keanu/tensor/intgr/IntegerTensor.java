package io.improbable.keanu.tensor.intgr;

import java.util.Arrays;

import io.improbable.keanu.kotlin.IntegerOperators;
import io.improbable.keanu.tensor.NumberTensor;
import io.improbable.keanu.tensor.Tensor;
import io.improbable.keanu.tensor.bool.BooleanTensor;

public interface IntegerTensor extends NumberTensor<Integer, IntegerTensor>, IntegerOperators<IntegerTensor> {

    IntegerTensor ZERO_SCALAR = scalar(0);

    IntegerTensor ONE_SCALAR = scalar(1);

    IntegerTensor TWO_SCALAR = scalar(2);

    static IntegerTensor create(int value, int[] shape) {
        if (Arrays.equals(shape, Tensor.SCALAR_SHAPE)) {
            return new ScalarIntegerTensor(value);
        } else {
            return Nd4jIntegerTensor.create(value, shape);
        }
    }

    static IntegerTensor create(int[] values, int... shape) {
        if (Arrays.equals(shape, Tensor.SCALAR_SHAPE) && values.length == 1) {
            return new ScalarIntegerTensor(values[0]);
        } else {
            return Nd4jIntegerTensor.create(values, shape);
        }
    }

    static IntegerTensor create(int[] values) {
        return create(values, 1, values.length);
    }

    static IntegerTensor ones(int[] shape) {
        if (Arrays.equals(shape, Tensor.SCALAR_SHAPE)) {
            return new ScalarIntegerTensor(1);
        } else {
            return Nd4jIntegerTensor.ones(shape);
        }
    }

    static IntegerTensor eye(int n) {
        if (n == 1) {
            return new ScalarIntegerTensor(1);
        } else {
            return Nd4jIntegerTensor.eye(n);
        }
    }

    static IntegerTensor zeros(int[] shape) {
        if (Arrays.equals(shape, Tensor.SCALAR_SHAPE)) {
            return new ScalarIntegerTensor(0);
        } else {
            return Nd4jIntegerTensor.zeros(shape);
        }
    }

    static IntegerTensor scalar(int scalarValue) {
        return new ScalarIntegerTensor(scalarValue);
    }

    static IntegerTensor placeHolder(int[] shape) {
        return new ScalarIntegerTensor(shape);
    }

<<<<<<< HEAD
=======
    @Override
    IntegerTensor reshape(int... newShape);

    IntegerTensor diag();

    IntegerTensor transpose();

    IntegerTensor sum(int... overDimensions);
>>>>>>> 48946581

    //New tensor Ops and transforms

    IntegerTensor minus(int value);

    IntegerTensor plus(int value);

    IntegerTensor times(int value);

    IntegerTensor div(int value);

    IntegerTensor pow(int exponent);

<<<<<<< HEAD
=======
    IntegerTensor minus(IntegerTensor that);

    IntegerTensor plus(IntegerTensor that);

    IntegerTensor times(IntegerTensor that);

    IntegerTensor matrixMultiply(IntegerTensor value);

    IntegerTensor tensorMultiply(IntegerTensor value, int[] dimLeft, int[] dimsRight);

    IntegerTensor div(IntegerTensor that);

    IntegerTensor unaryMinus();

    IntegerTensor abs();

    IntegerTensor getGreaterThanMask(IntegerTensor greaterThanThis);

    IntegerTensor getGreaterThanOrEqualToMask(IntegerTensor greaterThanThis);

    IntegerTensor getLessThanMask(IntegerTensor lessThanThis);

    IntegerTensor getLessThanOrEqualToMask(IntegerTensor lessThanThis);

    IntegerTensor setWithMaskInPlace(IntegerTensor mask, int value);

    IntegerTensor setWithMask(IntegerTensor mask, int value);

    IntegerTensor apply(Function<Integer, Integer> function);

    IntegerTensor concat(int dimension, IntegerTensor... those);

>>>>>>> 48946581
    // In Place

    IntegerTensor minusInPlace(int value);

    IntegerTensor plusInPlace(int value);

    IntegerTensor timesInPlace(int value);

    IntegerTensor divInPlace(int value);

    IntegerTensor powInPlace(int exponent);

    // Comparisons

    BooleanTensor lessThan(int value);

    BooleanTensor lessThanOrEqual(int value);

    BooleanTensor greaterThan(int value);

    BooleanTensor greaterThanOrEqual(int value);

}<|MERGE_RESOLUTION|>--- conflicted
+++ resolved
@@ -67,17 +67,6 @@
         return new ScalarIntegerTensor(shape);
     }
 
-<<<<<<< HEAD
-=======
-    @Override
-    IntegerTensor reshape(int... newShape);
-
-    IntegerTensor diag();
-
-    IntegerTensor transpose();
-
-    IntegerTensor sum(int... overDimensions);
->>>>>>> 48946581
 
     //New tensor Ops and transforms
 
@@ -91,41 +80,6 @@
 
     IntegerTensor pow(int exponent);
 
-<<<<<<< HEAD
-=======
-    IntegerTensor minus(IntegerTensor that);
-
-    IntegerTensor plus(IntegerTensor that);
-
-    IntegerTensor times(IntegerTensor that);
-
-    IntegerTensor matrixMultiply(IntegerTensor value);
-
-    IntegerTensor tensorMultiply(IntegerTensor value, int[] dimLeft, int[] dimsRight);
-
-    IntegerTensor div(IntegerTensor that);
-
-    IntegerTensor unaryMinus();
-
-    IntegerTensor abs();
-
-    IntegerTensor getGreaterThanMask(IntegerTensor greaterThanThis);
-
-    IntegerTensor getGreaterThanOrEqualToMask(IntegerTensor greaterThanThis);
-
-    IntegerTensor getLessThanMask(IntegerTensor lessThanThis);
-
-    IntegerTensor getLessThanOrEqualToMask(IntegerTensor lessThanThis);
-
-    IntegerTensor setWithMaskInPlace(IntegerTensor mask, int value);
-
-    IntegerTensor setWithMask(IntegerTensor mask, int value);
-
-    IntegerTensor apply(Function<Integer, Integer> function);
-
-    IntegerTensor concat(int dimension, IntegerTensor... those);
-
->>>>>>> 48946581
     // In Place
 
     IntegerTensor minusInPlace(int value);
