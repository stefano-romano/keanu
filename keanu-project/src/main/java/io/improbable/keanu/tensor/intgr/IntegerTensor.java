--- conflicted
+++ resolved
@@ -121,12 +121,10 @@
 
     IntegerTensor apply(Function<Integer, Integer> function);
 
-<<<<<<< HEAD
     @Override
     IntegerTensor tad(int dimension, int index);
-=======
+
     IntegerTensor concat(int dimension, IntegerTensor... those);
->>>>>>> 4b76c335
 
     // In Place
 
