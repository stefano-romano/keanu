package io.improbable.keanu.tensor.dbl;

import java.util.Arrays;

import io.improbable.keanu.kotlin.DoubleOperators;
import io.improbable.keanu.tensor.NumberTensor;
import io.improbable.keanu.tensor.Tensor;
import io.improbable.keanu.tensor.bool.BooleanTensor;
import io.improbable.keanu.tensor.intgr.IntegerTensor;

public interface DoubleTensor extends NumberTensor<Double, DoubleTensor>, DoubleOperators<DoubleTensor> {

    DoubleTensor ZERO_SCALAR = scalar(0.0);

    DoubleTensor ONE_SCALAR = scalar(1.0);

    DoubleTensor TWO_SCALAR = scalar(2.0);

    static DoubleTensor create(double value, int[] shape) {
        if (Arrays.equals(shape, Tensor.SCALAR_SHAPE)) {
            return new ScalarDoubleTensor(value);
        } else {
            return Nd4jDoubleTensor.create(value, shape);
        }
    }

    static DoubleTensor create(double[] values, int... shape) {
        if (Arrays.equals(shape, Tensor.SCALAR_SHAPE) && values.length == 1) {
            return new ScalarDoubleTensor(values[0]);
        } else {
            return Nd4jDoubleTensor.create(values, shape);
        }
    }

    static DoubleTensor create(double[] values) {
        return create(values, 1, values.length);
    }

    static DoubleTensor ones(int... shape) {
        if (Arrays.equals(shape, Tensor.SCALAR_SHAPE)) {
            return new ScalarDoubleTensor(1.0);
        } else {
            return Nd4jDoubleTensor.ones(shape);
        }
    }

    static DoubleTensor eye(int n) {
        if (n == 1) {
            return new ScalarDoubleTensor(1.0);
        } else {
            return Nd4jDoubleTensor.eye(n);
        }
    }

    static DoubleTensor zeros(int[] shape) {
        if (Arrays.equals(shape, Tensor.SCALAR_SHAPE)) {
            return new ScalarDoubleTensor(0.0);
        } else {
            return Nd4jDoubleTensor.zeros(shape);
        }
    }

    static DoubleTensor scalar(double scalarValue) {
        return new ScalarDoubleTensor(scalarValue);
    }

    static DoubleTensor placeHolder(int[] shape) {
        return new ScalarDoubleTensor(shape);
    }

<<<<<<< HEAD
=======
    @Override
    DoubleTensor reshape(int... newShape);

    DoubleTensor diag();

    DoubleTensor transpose();

    DoubleTensor sum(int... overDimensions);

>>>>>>> 48946581
    //New tensor Ops and transforms

    DoubleTensor reciprocal();

    DoubleTensor minus(double value);

    DoubleTensor plus(double value);

    DoubleTensor times(double value);

    DoubleTensor div(double value);

    DoubleTensor pow(double exponent);

    DoubleTensor sqrt();

    DoubleTensor log();

    DoubleTensor sin();

    DoubleTensor cos();

    DoubleTensor tan();

    DoubleTensor atan();

    DoubleTensor atan2(double y);

    DoubleTensor atan2(DoubleTensor y);

    DoubleTensor asin();

    DoubleTensor acos();

    DoubleTensor exp();

    DoubleTensor max(DoubleTensor max);

    DoubleTensor inverse();

    double max();

    DoubleTensor min(DoubleTensor min);

    double min();

    double average();

    double standardDeviation();

    DoubleTensor standardize();

    DoubleTensor clamp(DoubleTensor min, DoubleTensor max);

    DoubleTensor ceil();

    DoubleTensor floor();

    DoubleTensor round();

    DoubleTensor sigmoid();

    DoubleTensor choleskyDecomposition();

    double determinant();

    DoubleTensor concat(int dimension, DoubleTensor... those);

    //In place Ops and Transforms. These mutate the source vertex (i.e. this).

    DoubleTensor reciprocalInPlace();

    DoubleTensor minusInPlace(double value);

    DoubleTensor plusInPlace(double value);

    DoubleTensor timesInPlace(double value);

    DoubleTensor divInPlace(double value);

    DoubleTensor powInPlace(double exponent);

    DoubleTensor sqrtInPlace();

    DoubleTensor logInPlace();

    DoubleTensor sinInPlace();

    DoubleTensor cosInPlace();

    DoubleTensor tanInPlace();

    DoubleTensor atanInPlace();

    DoubleTensor atan2InPlace(double y);

    DoubleTensor atan2InPlace(DoubleTensor y);

    DoubleTensor asinInPlace();

    DoubleTensor acosInPlace();

    DoubleTensor expInPlace();

    DoubleTensor maxInPlace(DoubleTensor max);

    DoubleTensor minInPlace(DoubleTensor max);

    DoubleTensor clampInPlace(DoubleTensor min, DoubleTensor max);

    DoubleTensor ceilInPlace();

    DoubleTensor floorInPlace();

    DoubleTensor roundInPlace();

    DoubleTensor sigmoidInPlace();

    DoubleTensor standardizeInPlace();

    // Comparisons
    BooleanTensor lessThan(double value);

    BooleanTensor lessThanOrEqual(double value);

    BooleanTensor greaterThan(double value);

    BooleanTensor greaterThanOrEqual(double value);


}<|MERGE_RESOLUTION|>--- conflicted
+++ resolved
@@ -6,7 +6,6 @@
 import io.improbable.keanu.tensor.NumberTensor;
 import io.improbable.keanu.tensor.Tensor;
 import io.improbable.keanu.tensor.bool.BooleanTensor;
-import io.improbable.keanu.tensor.intgr.IntegerTensor;
 
 public interface DoubleTensor extends NumberTensor<Double, DoubleTensor>, DoubleOperators<DoubleTensor> {
 
@@ -68,18 +67,6 @@
         return new ScalarDoubleTensor(shape);
     }
 
-<<<<<<< HEAD
-=======
-    @Override
-    DoubleTensor reshape(int... newShape);
-
-    DoubleTensor diag();
-
-    DoubleTensor transpose();
-
-    DoubleTensor sum(int... overDimensions);
-
->>>>>>> 48946581
     //New tensor Ops and transforms
 
     DoubleTensor reciprocal();
@@ -96,12 +83,6 @@
 
     DoubleTensor sqrt();
 
-    DoubleTensor log();
-
-    DoubleTensor sin();
-
-    DoubleTensor cos();
-
     DoubleTensor tan();
 
     DoubleTensor atan();
@@ -109,12 +90,6 @@
     DoubleTensor atan2(double y);
 
     DoubleTensor atan2(DoubleTensor y);
-
-    DoubleTensor asin();
-
-    DoubleTensor acos();
-
-    DoubleTensor exp();
 
     DoubleTensor max(DoubleTensor max);
 
