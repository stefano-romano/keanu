--- conflicted
+++ resolved
@@ -3,7 +3,6 @@
 import io.improbable.keanu.tensor.NumberTensor;
 import io.improbable.keanu.tensor.Tensor;
 import io.improbable.keanu.tensor.bool.BooleanTensor;
-import io.improbable.keanu.tensor.intgr.IntegerTensor;
 
 import java.util.Arrays;
 import java.util.function.Function;
@@ -175,12 +174,10 @@
 
     double determinant();
 
-<<<<<<< HEAD
     @Override
     DoubleTensor tad(int dimension, int index);
-=======
+
     DoubleTensor concat(int dimension, DoubleTensor... those);
->>>>>>> 4b76c335
 
     //In place Ops and Transforms. These mutate the source vertex (i.e. this).
 
