package io.improbable.keanu.distributions.continuous;

import java.util.Random;

/**
 * Computer Generation of Statistical Distributions
 * by Richard Saucier
 * ARL-TR-2168 March 2000
 * 5.1.8 page 20
 */
public class Exponential {

<<<<<<< HEAD
    private Exponential() {
    }

    /**
     * Computer Generation of Statistical Distributions
     * by Richard Saucier
     * ARL-TR-2168 March 2000
     * 5.1.8 page 20
     */
=======
>>>>>>> 94356d19
    public static double sample(double a, double b, Random random) {
        if (b <= 0.0) {
            throw new IllegalArgumentException("Invalid value for b");
        }
        return a - b * Math.log(random.nextDouble());
    }

    public static double pdf(double a, double b, double x) {
        return (x >= a) ? (1.0 / b) * Math.exp(-(x - a) / b) : 0.0;
    }

    public static double logPdf(double a, double b, double x) {
        return (x >= a) ? (-(x - a) / b) - Math.log(b) : 0.0;
    }

    public static Diff dPdf(double a, double b, double x) {
        double exponent = Math.exp((a - x) / b);
        double bSquared = b * b;

        double dPda = exponent / bSquared;
        double dPdb = -(exponent * (a + b - x)) / (Math.pow(b, 3));
        double dPdx = -dPda;
        return new Diff(dPda, dPdb, dPdx);
    }

    public static Diff dlnPdf(double a, double b, double x) {
        double dPda = 1 / b;
        double dPdb = -(a + b - x) / Math.pow(b, 2);
        double dPdx = -dPda;
        return new Diff(dPda, dPdb, dPdx);
    }

    public static class Diff {
        public final double dPda;
        public final double dPdb;
        public final double dPdx;

        public Diff(double dPda, double dPdb, double dPdx) {
            this.dPda = dPda;
            this.dPdb = dPdb;
            this.dPdx = dPdx;
        }
    }
}<|MERGE_RESOLUTION|>--- conflicted
+++ resolved
@@ -2,15 +2,8 @@
 
 import java.util.Random;
 
-/**
- * Computer Generation of Statistical Distributions
- * by Richard Saucier
- * ARL-TR-2168 March 2000
- * 5.1.8 page 20
- */
 public class Exponential {
 
-<<<<<<< HEAD
     private Exponential() {
     }
 
@@ -20,8 +13,7 @@
      * ARL-TR-2168 March 2000
      * 5.1.8 page 20
      */
-=======
->>>>>>> 94356d19
+
     public static double sample(double a, double b, Random random) {
         if (b <= 0.0) {
             throw new IllegalArgumentException("Invalid value for b");
