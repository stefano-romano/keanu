--- conflicted
+++ resolved
@@ -47,17 +47,10 @@
             .divInPlace(variance.timesInPlace(sigma))
             .minusInPlace(sigma.reciprocal());
 
-<<<<<<< HEAD
         return new ParameterMap<DoubleTensor>()
-            .put(MU, dlnP_dmu)
-            .put(SIGMA, dlnP_dsigma)
-            .put(X, dlnP_dx);
-=======
-        return new Diffs()
             .put(MU, dLogPdmu)
             .put(SIGMA, dLogPdsigma)
             .put(X, dLogPdx);
->>>>>>> 48946581
     }
 
 }