--- conflicted
+++ resolved
@@ -28,13 +28,8 @@
     public static DoubleTensor logPdf(DoubleTensor xMin, DoubleTensor xMax, DoubleTensor x) {
 
         DoubleTensor logOfWithinBounds = xMax.minus(xMin).logInPlace().unaryMinusInPlace();
-<<<<<<< HEAD
-        logOfWithinBounds.applyWhereInPlace(x.getGreaterThanMask(xMax), Double.NEGATIVE_INFINITY);
-        logOfWithinBounds.applyWhereInPlace(x.getLessThanOrEqualToMask(xMin), Double.NEGATIVE_INFINITY);
-=======
         logOfWithinBounds.setWithMaskInPlace(x.getGreaterThanMask(xMax), Double.NEGATIVE_INFINITY);
         logOfWithinBounds.setWithMaskInPlace(x.getLessThanOrEqualToMask(xMin), Double.NEGATIVE_INFINITY);
->>>>>>> bda1dbb7
 
         return logOfWithinBounds;
     }
