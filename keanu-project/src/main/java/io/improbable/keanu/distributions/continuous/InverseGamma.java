--- conflicted
+++ resolved
@@ -40,40 +40,16 @@
         return aTimesLnB.plus(negAMinus1TimesLnX).minusInPlace(lnGammaA).minusInPlace(beta.div(x));
     }
 
-<<<<<<< HEAD
     @Override
     public Diffs dLogProb(DoubleTensor x) {
-        final DoubleTensor dPda = x.log().unaryMinusInPlace().minusInPlace(alpha.apply(Gamma::digamma)).plusInPlace(beta.log());
-        final DoubleTensor dPdb = x.reciprocal().unaryMinusInPlace().plusInPlace(alpha.div(beta));
-        final DoubleTensor dPdx = x.pow(2).reciprocalInPlace().timesInPlace(x.times(alpha.plus(1).unaryMinusInPlace()).plusInPlace(beta));
-
-        return new Diffs()
-            .put(A, dPda)
-            .put(B, dPdb)
-            .put(X, dPdx);
-    }
-=======
-    public static DiffLogP dlnPdf(DoubleTensor alpha, DoubleTensor beta, DoubleTensor x) {
-        final DoubleTensor dLogPdalpha = x.log().unaryMinusInPlace().minusInPlace(alpha.apply(Gamma::digamma)).plusInPlace(beta.log());
+        final DoubleTensor dPdalpha = x.log().unaryMinusInPlace().minusInPlace(alpha.apply(Gamma::digamma)).plusInPlace(beta.log());
         final DoubleTensor dLogPdbeta = x.reciprocal().unaryMinusInPlace().plusInPlace(alpha.div(beta));
         final DoubleTensor dLogPdx = x.pow(2).reciprocalInPlace().timesInPlace(x.times(alpha.plus(1).unaryMinusInPlace()).plusInPlace(beta));
 
-        return new DiffLogP(dLogPdalpha, dLogPdbeta, dLogPdx);
+        return new Diffs()
+            .put(A, dPdalpha)
+            .put(B, dLogPdbeta)
+            .put(X, dLogPdx);
     }
 
-    public static class DiffLogP {
-
-        public final DoubleTensor dLogPdalpha;
-        public final DoubleTensor dLogPdbeta;
-        public final DoubleTensor dLogPdx;
-
-        public DiffLogP(DoubleTensor dLogPdalpha, DoubleTensor dLogPdbeta, DoubleTensor dLogPdx) {
-            this.dLogPdalpha = dLogPdalpha;
-            this.dLogPdbeta = dLogPdbeta;
-            this.dLogPdx = dLogPdx;
-        }
-
-    }
-
->>>>>>> e7659f27
 }