package io.improbable.keanu.distributions.continuous;

import java.util.Random;

/**
 * Computer Generation of Statistical Distributions
 * by Richard Saucier
 * ARL-TR-2168 March 2000
 * 5.1.8 page 48
 */
public class Uniform {

<<<<<<< HEAD
    private Uniform() {
    }

    /**
     * Computer Generation of Statistical Distributions
     * by Richard Saucier
     * ARL-TR-2168 March 2000
     * 5.1.8 page 48
     */

=======
>>>>>>> 94356d19
    public static double sample(double xMin, double xMax, Random random) {
        return random.nextDouble() * (xMax - xMin) + xMin;
    }

    public static double pdf(double xMin, double xMax, double x) {
        if (x >= xMin && x < xMax) {
            return 1. / (xMax - xMin);
        } else {
            return 0.;
        }
    }
}<|MERGE_RESOLUTION|>--- conflicted
+++ resolved
@@ -2,15 +2,8 @@
 
 import java.util.Random;
 
-/**
- * Computer Generation of Statistical Distributions
- * by Richard Saucier
- * ARL-TR-2168 March 2000
- * 5.1.8 page 48
- */
 public class Uniform {
 
-<<<<<<< HEAD
     private Uniform() {
     }
 
@@ -21,8 +14,6 @@
      * 5.1.8 page 48
      */
 
-=======
->>>>>>> 94356d19
     public static double sample(double xMin, double xMax, Random random) {
         return random.nextDouble() * (xMax - xMin) + xMin;
     }
