--- conflicted
+++ resolved
@@ -116,15 +116,9 @@
     }
 
     @Override
-<<<<<<< HEAD
     public ParameterMap<DoubleTensor> dLogProb(DoubleTensor x) {
-        final DoubleTensor xMinusA = x.minus(location);
-        final DoubleTensor aMinusX = location.minus(x);
-=======
-    public Diffs dLogProb(DoubleTensor x) {
         final DoubleTensor xMinusLocation = x.minus(location);
         final DoubleTensor locationMinusX = location.minus(x);
->>>>>>> 48946581
         final DoubleTensor kMinus1 = k.minus(1.);
         final DoubleTensor oneOverTheta = theta.reciprocal();
 
@@ -133,19 +127,11 @@
         final DoubleTensor dLogPdtheta = theta.times(k).plus(locationMinusX).divInPlace(theta.pow(2.)).unaryMinusInPlace();
         final DoubleTensor dLogPdk = xMinusLocation.logInPlace().minusInPlace(theta.log()).minusInPlace(k.apply(org.apache.commons.math3.special.Gamma::digamma));
 
-<<<<<<< HEAD
         return new ParameterMap<DoubleTensor>()
-        .put(A, dPda)
-        .put(THETA, dPdtheta)
-        .put(K, dPdk)
-        .put(X, dPdx);
-=======
-        return new Diffs()
         .put(A, dLogPdlocation)
         .put(THETA, dLogPdtheta)
         .put(K, dLogPdk)
         .put(X, dLogPdx);
->>>>>>> 48946581
     }
 
 }