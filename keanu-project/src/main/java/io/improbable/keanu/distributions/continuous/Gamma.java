--- conflicted
+++ resolved
@@ -118,16 +118,10 @@
         return aMinusXOverTheta.minusInPlace(kLnTheta).plusInPlace(lnXMinusAToKMinus1);
     }
 
-<<<<<<< HEAD
     @Override
     public Diffs dLogProb(DoubleTensor x) {
-        final DoubleTensor xMinusA = x.minus(location);
-        final DoubleTensor aMinusX = location.minus(x);
-=======
-    public static DiffLogP dlnPdf(DoubleTensor location, DoubleTensor theta, DoubleTensor k, DoubleTensor x) {
         final DoubleTensor xMinusLocation = x.minus(location);
         final DoubleTensor locationMinusX = location.minus(x);
->>>>>>> e7659f27
         final DoubleTensor kMinus1 = k.minus(1.);
         final DoubleTensor oneOverTheta = theta.reciprocal();
 
@@ -136,29 +130,11 @@
         final DoubleTensor dLogPdtheta = theta.times(k).plus(locationMinusX).divInPlace(theta.pow(2.)).unaryMinusInPlace();
         final DoubleTensor dLogPdk = xMinusLocation.logInPlace().minusInPlace(theta.log()).minusInPlace(k.apply(org.apache.commons.math3.special.Gamma::digamma));
 
-<<<<<<< HEAD
         return new Diffs()
-        .put(A, dPda)
-        .put(THETA, dPdtheta)
-        .put(K, dPdk)
-        .put(X, dPdx);
-=======
-        return new DiffLogP(dLogPdlocation, dLogPdtheta, dLogPdk, dLogPdx);
-    }
-
-    public static class DiffLogP {
-        public final DoubleTensor dLogPdlocation;
-        public final DoubleTensor dLogPdtheta;
-        public final DoubleTensor dLogPdk;
-        public final DoubleTensor dLogPdx;
-
-        public DiffLogP(DoubleTensor dLogPdlocation, DoubleTensor dLogPdtheta, DoubleTensor dLogPdk, DoubleTensor dLogPdx) {
-            this.dLogPdlocation = dLogPdlocation;
-            this.dLogPdtheta = dLogPdtheta;
-            this.dLogPdk = dLogPdk;
-            this.dLogPdx = dLogPdx;
-        }
->>>>>>> e7659f27
+        .put(A, dLogPdlocation)
+        .put(THETA, dLogPdtheta)
+        .put(K, dLogPdk)
+        .put(X, dLogPdx);
     }
 
 }