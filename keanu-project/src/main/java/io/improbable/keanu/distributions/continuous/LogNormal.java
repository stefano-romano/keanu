package io.improbable.keanu.distributions.continuous;

import static io.improbable.keanu.distributions.continuous.Gaussian.LN_SQRT_2PI;
import static io.improbable.keanu.distributions.dual.ParameterName.MU;
import static io.improbable.keanu.distributions.dual.ParameterName.SIGMA;
import static io.improbable.keanu.distributions.dual.ParameterName.X;

import io.improbable.keanu.distributions.ContinuousDistribution;
import io.improbable.keanu.distributions.dual.ParameterMap;
import io.improbable.keanu.tensor.dbl.DoubleTensor;
import io.improbable.keanu.vertices.dbl.KeanuRandom;

public class LogNormal implements ContinuousDistribution {

    private final DoubleTensor mu;
    private final DoubleTensor sigma;

    /**
     * @param mu     location parameter (any real number)
     * @param sigma  square root of variance (greater than 0)
     * @return       a new ContinuousDistribution object
     */
    // package private
    LogNormal(DoubleTensor mu, DoubleTensor sigma) {
        this.mu = mu;
        this.sigma = sigma;
    }

    @Override
    public DoubleTensor sample(int[] shape, KeanuRandom random) {
        return DistributionOfType.gaussian(mu, sigma).sample(shape, random).expInPlace();
    }

    @Override
    public DoubleTensor logProb(DoubleTensor x) {
        final DoubleTensor lnSigmaX = sigma.times(x).logInPlace();
        final DoubleTensor lnXMinusMuSquared = x.log().minusInPlace(mu).powInPlace(2);
        final DoubleTensor lnXMinusMuSquaredOver2Variance = lnXMinusMuSquared.divInPlace(sigma.pow(2).timesInPlace(2.0));
        return lnXMinusMuSquaredOver2Variance.plusInPlace(lnSigmaX).plusInPlace(LN_SQRT_2PI).unaryMinusInPlace();
    }

    @Override
    public ParameterMap<DoubleTensor> dLogProb(DoubleTensor x) {
        final DoubleTensor variance = sigma.pow(2);
        final DoubleTensor lnXMinusMu = x.log().minusInPlace(mu);

        final DoubleTensor dLogPdmu = lnXMinusMu.div(variance);
        final DoubleTensor dLogPdx = dLogPdmu.plus(1.0).unaryMinus().divInPlace(x);
        final DoubleTensor dLogPdsigma = lnXMinusMu.powInPlace(2)
            .divInPlace(variance.timesInPlace(sigma))
            .minusInPlace(sigma.reciprocal());

<<<<<<< HEAD
        return new ParameterMap<DoubleTensor>()
            .put(MU, dlnP_dmu)
            .put(SIGMA, dlnP_dsigma)
            .put(X, dlnP_dx);
=======
        return new Diffs()
            .put(MU, dLogPdmu)
            .put(SIGMA, dLogPdsigma)
            .put(X, dLogPdx);
>>>>>>> 48946581
    }
}<|MERGE_RESOLUTION|>--- conflicted
+++ resolved
@@ -50,16 +50,9 @@
             .divInPlace(variance.timesInPlace(sigma))
             .minusInPlace(sigma.reciprocal());
 
-<<<<<<< HEAD
         return new ParameterMap<DoubleTensor>()
-            .put(MU, dlnP_dmu)
-            .put(SIGMA, dlnP_dsigma)
-            .put(X, dlnP_dx);
-=======
-        return new Diffs()
             .put(MU, dLogPdmu)
             .put(SIGMA, dLogPdsigma)
             .put(X, dLogPdx);
->>>>>>> 48946581
     }
 }