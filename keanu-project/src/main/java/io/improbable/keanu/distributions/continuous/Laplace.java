--- conflicted
+++ resolved
@@ -63,12 +63,8 @@
         return muMinusXAbsNegDivBeta.plusInPlace(logTwoBeta).unaryMinus();
     }
 
-<<<<<<< HEAD
     @Override
     public Diffs dLogProb(DoubleTensor x) {
-=======
-    public static DiffLogP dlnPdf(DoubleTensor mu, DoubleTensor beta, DoubleTensor x) {
->>>>>>> e7659f27
         final DoubleTensor muMinusX = mu.minus(x);
         final DoubleTensor muMinusXAbs = muMinusX.abs();
 
@@ -78,26 +74,10 @@
         final DoubleTensor dLogPdMu = x.minus(mu).divInPlace(denominator);
         final DoubleTensor dLogPdBeta = muMinusXAbs.minusInPlace(beta).divInPlace(beta.pow(2));
 
-<<<<<<< HEAD
         return new Diffs()
-            .put(MU, dPdMu)
-            .put(BETA, dPdBeta)
-            .put(X, dPdx);
-=======
-        return new DiffLogP(dLogPdMu, dLogPdBeta, dLogPdx);
-    }
-
-    public static class DiffLogP {
-        public final DoubleTensor dLogPdmu;
-        public final DoubleTensor dLogPdbeta;
-        public final DoubleTensor dLogPdx;
-
-        public DiffLogP(DoubleTensor dLogPdmu, DoubleTensor dLogPdbeta, DoubleTensor dLogPdx) {
-            this.dLogPdmu = dLogPdmu;
-            this.dLogPdbeta = dLogPdbeta;
-            this.dLogPdx = dLogPdx;
-        }
->>>>>>> e7659f27
+            .put(MU, dLogPdMu)
+            .put(BETA, dLogPdBeta)
+            .put(X, dLogPdx);
     }
 
 }