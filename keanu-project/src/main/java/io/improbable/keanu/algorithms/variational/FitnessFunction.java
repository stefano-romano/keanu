--- conflicted
+++ resolved
@@ -25,12 +25,7 @@
         };
     }
 
-<<<<<<< HEAD
-    protected void setPoint(double[] point) {
-
-=======
     protected void setAndCascadePoint(double[] point) {
->>>>>>> a2ff064a
         for (int i = 0; i < point.length; i++) {
             Vertex<Double> v = latentVertices.get(i);
             v.setValue(point[i]);
