--- conflicted
+++ resolved
@@ -16,14 +16,10 @@
     private Prior() {
     }
 
-<<<<<<< HEAD
-    public static NetworkSamples sample(BayesianNetwork bayesNet, List<? extends Vertex> fromVertices, int sampleCount) {
-=======
-    public static NetworkSamples sample(BayesNet bayesNet,
+    public static NetworkSamples sample(BayesianNetwork bayesNet,
                                         List<? extends Vertex> fromVertices,
                                         int sampleCount,
                                         KeanuRandom random) {
->>>>>>> 465f548b
 
         if (!bayesNet.getObservedVertices().isEmpty()) {
             throw new IllegalStateException("Cannot sample prior from graph with observations");
