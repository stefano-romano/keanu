package io.improbable.keanu.algorithms.graphtraversal;

import java.util.ArrayDeque;
import java.util.Arrays;
import java.util.Collection;
import java.util.Collections;
import java.util.Comparator;
import java.util.Deque;
import java.util.HashSet;
import java.util.PriorityQueue;
import java.util.Set;

import io.improbable.keanu.vertices.Vertex;

/**
 * This class enables efficient propagation of vertex updates.
 * Cascade is forward propagation and eval/lazyEval is backwards
 * propagation of updates.
 */
public class VertexValuePropagation {

    private VertexValuePropagation() {
    }

    public static void cascadeUpdate(Vertex... cascadeFrom) {
        cascadeUpdate(Arrays.asList(cascadeFrom));
    }

    public static void cascadeUpdate(Vertex vertex) {
        cascadeUpdate(Collections.singletonList(vertex));
    }

    /**
     * @param cascadeFrom A collection that contains the vertices that have been updated.
     */
    public static void cascadeUpdate(Collection<? extends Vertex> cascadeFrom) {

        PriorityQueue<Vertex> priorityQueue = new PriorityQueue<>(Comparator.comparingLong(Vertex::getId));
        priorityQueue.addAll(cascadeFrom);

        HashSet<Vertex> alreadyQueued = new HashSet<>(cascadeFrom);

        while (!priorityQueue.isEmpty()) {
            Vertex<?> visiting = priorityQueue.poll();

            visiting.updateValue();

            for (Vertex<?> child : visiting.getChildren()) {

                if (!child.isProbabilistic() && !alreadyQueued.contains(child)) {
                    priorityQueue.offer(child);
                    alreadyQueued.add(child);
                }
            }
        }
    }

    public static void eval(Vertex... vertices) {
        eval(Arrays.asList(vertices));
    }

    public static void eval(Collection<? extends Vertex> vertices) {
        Deque<Vertex> stack = asDeque(vertices);

        Set<Vertex<?>> hasCalculated = new HashSet<>();

        while (!stack.isEmpty()) {

            Vertex<?> head = stack.peek();
            Set<Vertex<?>> parentsThatAreNotYetCalculated = parentsThatAreNotCalculated(hasCalculated, head.getParents());

            if (head.isProbabilistic() || parentsThatAreNotYetCalculated.isEmpty()) {

                Vertex<?> top = stack.pop();
                top.updateValue();
                hasCalculated.add(top);

            } else {

                for (Vertex<?> vertex : parentsThatAreNotYetCalculated) {
                    stack.push(vertex);
                }

            }

        }
    }

<<<<<<< HEAD
    private static Set<Vertex<?>> parentsThatAreNotCalculated(Set<Vertex<?>> calculated, Set<Vertex<?>> parents) {
=======
    private static Set<Vertex<?>> parentsThatAreNotCalculated(Set<Vertex<?>> calculated, Collection<Vertex> parents) {
>>>>>>> 83a826d3
        Set<Vertex<?>> notCalculatedParents = new HashSet<>();
        for (Vertex<?> next : parents) {
            if (!calculated.contains(next)) {
                notCalculatedParents.add(next);
            }
        }
        return notCalculatedParents;
    }

    public static void lazyEval(Vertex... vertices) {
        lazyEval(Arrays.asList(vertices));
    }

    public static void lazyEval(Collection<? extends Vertex> vertices) {
        Deque<Vertex> stack = asDeque(vertices);

        while (!stack.isEmpty()) {

            Vertex<?> head = stack.peek();
            Set<Vertex<?>> parentsThatAreNotYetCalculated = parentsThatAreNotCalculated(head.getParents());

            if (head.isProbabilistic() || parentsThatAreNotYetCalculated.isEmpty()) {

                Vertex<?> top = stack.pop();
                top.updateValue();

            } else {

                for (Vertex<?> vertex : parentsThatAreNotYetCalculated) {
                    stack.push(vertex);
                }

            }

        }
    }

<<<<<<< HEAD
    private static Set<Vertex<?>> parentsThatAreNotCalculated(Set<Vertex<?>> parents) {
=======
    private static Set<Vertex<?>> parentsThatAreNotCalculated(Collection<Vertex> parents) {
>>>>>>> 83a826d3
        Set<Vertex<?>> notCalculatedParents = new HashSet<>();
        for (Vertex<?> next : parents) {
            if (!next.hasValue()) {
                notCalculatedParents.add(next);
            }
        }
        return notCalculatedParents;
    }

    private static Deque<Vertex> asDeque(Iterable<? extends Vertex> vertices) {
        Deque<Vertex> stack = new ArrayDeque<>();
        for (Vertex<?> v : vertices) {
            stack.push(v);
        }
        return stack;
    }
}<|MERGE_RESOLUTION|>--- conflicted
+++ resolved
@@ -86,11 +86,7 @@
         }
     }
 
-<<<<<<< HEAD
-    private static Set<Vertex<?>> parentsThatAreNotCalculated(Set<Vertex<?>> calculated, Set<Vertex<?>> parents) {
-=======
-    private static Set<Vertex<?>> parentsThatAreNotCalculated(Set<Vertex<?>> calculated, Collection<Vertex> parents) {
->>>>>>> 83a826d3
+    private static Set<Vertex<?>> parentsThatAreNotCalculated(Set<Vertex<?>> calculated, Collection<Vertex<?>> parents) {
         Set<Vertex<?>> notCalculatedParents = new HashSet<>();
         for (Vertex<?> next : parents) {
             if (!calculated.contains(next)) {
@@ -128,11 +124,7 @@
         }
     }
 
-<<<<<<< HEAD
-    private static Set<Vertex<?>> parentsThatAreNotCalculated(Set<Vertex<?>> parents) {
-=======
-    private static Set<Vertex<?>> parentsThatAreNotCalculated(Collection<Vertex> parents) {
->>>>>>> 83a826d3
+    private static Set<Vertex<?>> parentsThatAreNotCalculated(Collection<Vertex<?>> parents) {
         Set<Vertex<?>> notCalculatedParents = new HashSet<>();
         for (Vertex<?> next : parents) {
             if (!next.hasValue()) {
