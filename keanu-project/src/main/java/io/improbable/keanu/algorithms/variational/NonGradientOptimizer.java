package io.improbable.keanu.algorithms.variational;

import static org.apache.commons.math3.optim.nonlinear.scalar.GoalType.MAXIMIZE;

import static io.improbable.keanu.algorithms.variational.GradientOptimizer.currentPoint;

import java.util.ArrayList;
import java.util.List;
import java.util.function.BiConsumer;

import org.apache.commons.math3.optim.InitialGuess;
import org.apache.commons.math3.optim.MaxEval;
import org.apache.commons.math3.optim.PointValuePair;
import org.apache.commons.math3.optim.SimpleBounds;
import org.apache.commons.math3.optim.nonlinear.scalar.ObjectiveFunction;
import org.apache.commons.math3.optim.nonlinear.scalar.noderiv.BOBYQAOptimizer;

<<<<<<< HEAD
import io.improbable.keanu.network.BayesianNetwork;
import io.improbable.keanu.tensor.dbl.DoubleTensor;
import io.improbable.keanu.vertices.Probabilistic;
import io.improbable.keanu.vertices.Vertex;
=======
import java.util.ArrayList;
import java.util.List;
import java.util.function.BiConsumer;

import static org.apache.commons.math3.optim.nonlinear.scalar.GoalType.MAXIMIZE;
>>>>>>> 48946581

public class NonGradientOptimizer extends Optimizer {

    private final BayesianNetwork bayesNet;
    private final List<BiConsumer<double[], Double>> onFitnessCalculations;

    public NonGradientOptimizer(BayesianNetwork bayesNet) {
        this.bayesNet = bayesNet;
        this.onFitnessCalculations = new ArrayList<>();
    }

    public NonGradientOptimizer(List<Vertex<Double>> graph) {
        this(new BayesianNetwork(graph));
    }

    public void onFitnessCalculation(BiConsumer<double[], Double> fitnessCalculationHandler) {
        this.onFitnessCalculations.add(fitnessCalculationHandler);
    }

    private void handleFitnessCalculation(double[] point, Double fitness) {
        for (BiConsumer<double[], Double> fitnessCalculationHandler : onFitnessCalculations) {
            fitnessCalculationHandler.accept(point, fitness);
        }
    }

<<<<<<< HEAD
    public double optimize(int maxEvaluations, double boundsRange, List<Vertex<?>> outputVertices) {
=======
    public double optimize(int maxEvaluations,
                           double boundsRange,
                           List<Vertex> outputVertices){
        double initialTrustRegionRadius = BOBYQAOptimizer.DEFAULT_INITIAL_RADIUS;
        double stoppingTrustRegionRadius = BOBYQAOptimizer.DEFAULT_STOPPING_RADIUS;
        return optimize(maxEvaluations, boundsRange, outputVertices, initialTrustRegionRadius, stoppingTrustRegionRadius);
    }

    public double optimize(int maxEvaluations,
                           double boundsRange,
                           List<Vertex> outputVertices,
                           double initialTrustRegionRadius,
                           double stoppingTrustRegionRadius) {
>>>>>>> 48946581

        bayesNet.cascadeObservations();

        if (bayesNet.isInImpossibleState()) {
            throw new IllegalArgumentException("Cannot start optimizer on zero probability network");
        }

        List<? extends Vertex<DoubleTensor>> latentVertices = bayesNet.getContinuousLatentVertices();
        FitnessFunction fitnessFunction = new FitnessFunction(
            Probabilistic.filter(outputVertices),
            latentVertices,
            this::handleFitnessCalculation
        );

        BOBYQAOptimizer optimizer = new BOBYQAOptimizer(
            getNumInterpolationPoints(latentVertices),
            initialTrustRegionRadius,
            stoppingTrustRegionRadius
        );

        double[] startPoint = currentPoint(bayesNet.getContinuousLatentVertices());
        double initialFitness = fitnessFunction.fitness().value(startPoint);

        if (FitnessFunction.isValidInitialFitness(initialFitness)) {
            throw new IllegalArgumentException("Cannot start optimizer on zero probability network");
        }

        double[] minBounds = new double[startPoint.length];
        double[] maxBounds = new double[startPoint.length];

        for (int i = 0; i < startPoint.length; i++) {
            minBounds[i] = startPoint[i] - boundsRange;
            maxBounds[i] = startPoint[i] + boundsRange;
        }

        PointValuePair pointValuePair = optimizer.optimize(
            new MaxEval(maxEvaluations),
            new ObjectiveFunction(fitnessFunction.fitness()),
            new SimpleBounds(minBounds, maxBounds),
            MAXIMIZE,
            new InitialGuess(currentPoint(bayesNet.getContinuousLatentVertices()))
        );

        return pointValuePair.getValue();
    }

    private int getNumInterpolationPoints(List<? extends Vertex<DoubleTensor>> latentVertices){
        return (int)(2 * totalNumLatentDimensions(latentVertices) + 1);
    }

    /**
     * @param maxEvaluations throws an exception if the optimizer doesn't converge within this many evaluations
     * @param boundsRange    bounding box around starting point
     * @return the natural logarithm of the Maximum a posteriori (MAP)
     */
    public double maxAPosteriori(int maxEvaluations, double boundsRange) {
        return optimize(maxEvaluations, boundsRange, bayesNet.getLatentAndObservedVertices());
    }

    /**
     * @param maxEvaluations throws an exception if the optimizer doesn't converge within this many evaluations
     * @param boundsRange    bounding box around starting point
     * @param initialTrustRegionRadius    radius around region to start testing points
     * @param stoppingTrustRegionRadius    stopping trust region radius
     * @param boundsRange    bounding box around starting point
     * @return the natural logarithm of the Maximum a posteriori (MAP)
     */
    public double maxAPosteriori(int maxEvaluations,
                                 double boundsRange,
                                 double initialTrustRegionRadius,
                                 double stoppingTrustRegionRadius) {
        return optimize(maxEvaluations,
                        boundsRange,
                        bayesNet.getLatentAndObservedVertices(),
                        initialTrustRegionRadius,
                        stoppingTrustRegionRadius);
    }

    /**
     * @param maxEvaluations throws an exception if the optimizer doesn't converge within this many evaluations
     * @param boundsRange    bounding box around starting point
     * @return the natural logarithm of the maximum likelihood
     */
    public double maxLikelihood(int maxEvaluations, double boundsRange) {
        return optimize(maxEvaluations, boundsRange, bayesNet.getObservedVertices());
    }

}<|MERGE_RESOLUTION|>--- conflicted
+++ resolved
@@ -1,8 +1,6 @@
 package io.improbable.keanu.algorithms.variational;
 
 import static org.apache.commons.math3.optim.nonlinear.scalar.GoalType.MAXIMIZE;
-
-import static io.improbable.keanu.algorithms.variational.GradientOptimizer.currentPoint;
 
 import java.util.ArrayList;
 import java.util.List;
@@ -15,18 +13,11 @@
 import org.apache.commons.math3.optim.nonlinear.scalar.ObjectiveFunction;
 import org.apache.commons.math3.optim.nonlinear.scalar.noderiv.BOBYQAOptimizer;
 
-<<<<<<< HEAD
 import io.improbable.keanu.network.BayesianNetwork;
 import io.improbable.keanu.tensor.dbl.DoubleTensor;
 import io.improbable.keanu.vertices.Probabilistic;
 import io.improbable.keanu.vertices.Vertex;
-=======
-import java.util.ArrayList;
-import java.util.List;
-import java.util.function.BiConsumer;
 
-import static org.apache.commons.math3.optim.nonlinear.scalar.GoalType.MAXIMIZE;
->>>>>>> 48946581
 
 public class NonGradientOptimizer extends Optimizer {
 
@@ -52,12 +43,9 @@
         }
     }
 
-<<<<<<< HEAD
-    public double optimize(int maxEvaluations, double boundsRange, List<Vertex<?>> outputVertices) {
-=======
     public double optimize(int maxEvaluations,
                            double boundsRange,
-                           List<Vertex> outputVertices){
+                           List<Vertex<?>> outputVertices){
         double initialTrustRegionRadius = BOBYQAOptimizer.DEFAULT_INITIAL_RADIUS;
         double stoppingTrustRegionRadius = BOBYQAOptimizer.DEFAULT_STOPPING_RADIUS;
         return optimize(maxEvaluations, boundsRange, outputVertices, initialTrustRegionRadius, stoppingTrustRegionRadius);
@@ -65,11 +53,9 @@
 
     public double optimize(int maxEvaluations,
                            double boundsRange,
-                           List<Vertex> outputVertices,
+                           List<Vertex<?>> outputVertices,
                            double initialTrustRegionRadius,
                            double stoppingTrustRegionRadius) {
->>>>>>> 48946581
-
         bayesNet.cascadeObservations();
 
         if (bayesNet.isInImpossibleState()) {
