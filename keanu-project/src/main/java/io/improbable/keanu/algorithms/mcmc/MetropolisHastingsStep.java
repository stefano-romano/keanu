--- conflicted
+++ resolved
@@ -11,11 +11,7 @@
 import io.improbable.keanu.algorithms.mcmc.proposal.ProposalDistribution;
 import io.improbable.keanu.network.LambdaSection;
 import io.improbable.keanu.network.NetworkSnapshot;
-<<<<<<< HEAD
-import io.improbable.keanu.vertices.Probabilistic;
-=======
 import io.improbable.keanu.vertices.ProbabilityCalculator;
->>>>>>> 6a3f73de
 import io.improbable.keanu.vertices.Vertex;
 import io.improbable.keanu.vertices.dbl.KeanuRandom;
 import lombok.Value;
@@ -128,30 +124,7 @@
                                                       Map<Vertex, LambdaSection> affectedVertices) {
         double sumLogProb = 0.0;
         for (Vertex v : vertices) {
-<<<<<<< HEAD
-            sumLogProb += sumLogProbability(affectedVertices.get(v).getLatentAndObservedVertices());
-        }
-        return sumLogProb;
-    }
-
-    /**
-     * This returns the log probability of typically a subset of a bayesian network.
-     *
-     * @param vertices Vertices to consider in log probability calculation
-     * @return the log probability of the set of vertices
-     */
-    private static double sumLogProbability(Set<Vertex> vertices) {
-        for (Vertex<?> v : vertices) {
-            if (!v.isProbabilistic() && v.isObserved() && !v.matchesObservation()) {
-                return LOG_ZERO_PROBABILITY;
-            }
-        }
-        double sumLogProb = 0.0;
-        for (Probabilistic v : Probabilistic.keepOnlyProbabilisticVertices(vertices)) {
-            sumLogProb += v.logProbAtValue();
-=======
             sumLogProb += ProbabilityCalculator.calculateLogProbFor(affectedVertices.get(v).getLatentAndObservedVertices());
->>>>>>> 6a3f73de
         }
         return sumLogProb;
     }
