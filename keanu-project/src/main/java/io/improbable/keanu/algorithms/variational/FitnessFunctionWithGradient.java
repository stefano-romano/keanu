--- conflicted
+++ resolved
@@ -19,11 +19,7 @@
 
             setAndCascadePoint(point);
 
-<<<<<<< HEAD
-            Map<String, DoubleTensor> diffs = LogProbGradient.getJointLogProbGradientWrtLatents(probabilisticVertices);
-=======
-            Map<Long, Double> diffs = LogProbGradient.getJointLogProbGradientWrtLatents(probabilisticVertices);
->>>>>>> 21d03d79
+            Map<Long, DoubleTensor> diffs = LogProbGradient.getJointLogProbGradientWrtLatents(probabilisticVertices);
 
             return alignGradientsToAppropriateIndex(DoubleTensor.toScalars(diffs));
         };
