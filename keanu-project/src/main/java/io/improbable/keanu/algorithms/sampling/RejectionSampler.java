--- conflicted
+++ resolved
@@ -19,12 +19,8 @@
     public static double getPosteriorProbability(List<? extends Vertex> latentVertices,
                                                  List<? extends Vertex> observedVertices,
                                                  Supplier<Boolean> isSuccess,
-<<<<<<< HEAD
-                                                 int sampleCount) {
-=======
                                                  int sampleCount,
                                                  KeanuRandom random) {
->>>>>>> 465f548b
         int matchedSampleCount = 0;
         int success = 0;
 
@@ -45,22 +41,16 @@
         }
     }
 
-<<<<<<< HEAD
     public static NetworkSamples getPosteriorSamples(BayesianNetwork bayesNet,
-                                                     List<Vertex<?>> fromVertices,
-                                                     int sampleCount) {
-=======
-    public static NetworkSamples getPosteriorSamples(BayesNet bayesNet,
                                                      List<Vertex<?>> fromVertices,
                                                      int sampleCount) {
         return getPosteriorSamples(bayesNet, fromVertices, sampleCount, KeanuRandom.getDefaultRandom());
     }
 
-    public static NetworkSamples getPosteriorSamples(BayesNet bayesNet,
+    public static NetworkSamples getPosteriorSamples(BayesianNetwork bayesNet,
                                                      List<Vertex<?>> fromVertices,
                                                      int sampleCount,
                                                      KeanuRandom random) {
->>>>>>> 465f548b
 
         Map<Long, List<?>> samples = new HashMap<>();
         long acceptedCount = 0;
