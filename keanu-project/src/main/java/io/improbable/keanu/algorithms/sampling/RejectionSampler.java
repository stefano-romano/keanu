--- conflicted
+++ resolved
@@ -8,10 +8,7 @@
 
 import io.improbable.keanu.algorithms.NetworkSamples;
 import io.improbable.keanu.network.BayesianNetwork;
-<<<<<<< HEAD
-=======
 import io.improbable.keanu.vertices.NonProbabilistic;
->>>>>>> 6a3f73de
 import io.improbable.keanu.vertices.Vertex;
 import io.improbable.keanu.vertices.dbl.KeanuRandom;
 
@@ -99,12 +96,8 @@
 
     private static boolean matchesObservation(List<? extends Vertex> observedVertices) {
         return observedVertices.stream()
-<<<<<<< HEAD
-            .allMatch(Vertex::matchesObservation);
-=======
             .filter(v -> v instanceof NonProbabilistic)
             .noneMatch(v -> ((NonProbabilistic) v).contradictsObservation());
->>>>>>> 6a3f73de
     }
 
     private static void takeSamples(Map<Long, List<?>> samples, List<? extends Vertex<?>> fromVertices) {
