package io.improbable.keanu.algorithms.mcmc.initialconditions;

import io.improbable.keanu.algorithms.graphtraversal.TopologicalSort;
import io.improbable.keanu.algorithms.graphtraversal.VertexValuePropagation;
import io.improbable.keanu.algorithms.mcmc.SimulatedAnnealing;
import io.improbable.keanu.network.BayesianNetwork;
import io.improbable.keanu.network.NetworkState;
import io.improbable.keanu.vertices.Vertex;
import io.improbable.keanu.vertices.dbltensor.KeanuRandom;

import java.util.ArrayList;
import java.util.List;

public class MultiModeDiscovery {

    private MultiModeDiscovery() {
    }

<<<<<<< HEAD
    public static List<NetworkState> findModesBySimulatedAnnealing(BayesianNetwork network, int attempts, int samplesPerAttempt) {
=======
    public static List<NetworkState> findModesBySimulatedAnnealing(BayesNet network,
                                                                   int attempts,
                                                                   int samplesPerAttempt,
                                                                   KeanuRandom random) {
>>>>>>> 465f548b

        List<NetworkState> maxSamples = new ArrayList<>();
        VertexValuePropagation.cascadeUpdate(network.getObservedVertices());
        List<Vertex> sortedByDependency = TopologicalSort.sort(network.getLatentVertices());

        for (int i = 0; i < attempts; i++) {
<<<<<<< HEAD
            BayesianNetwork.setFromSampleAndCascade(sortedByDependency);
=======
            BayesNet.setFromSampleAndCascade(sortedByDependency, random);
>>>>>>> 465f548b
            NetworkState maxAPosteriori = SimulatedAnnealing.getMaxAPosteriori(network, samplesPerAttempt);
            maxSamples.add(maxAPosteriori);
        }

        return maxSamples;
    }
}<|MERGE_RESOLUTION|>--- conflicted
+++ resolved
@@ -16,25 +16,17 @@
     private MultiModeDiscovery() {
     }
 
-<<<<<<< HEAD
-    public static List<NetworkState> findModesBySimulatedAnnealing(BayesianNetwork network, int attempts, int samplesPerAttempt) {
-=======
-    public static List<NetworkState> findModesBySimulatedAnnealing(BayesNet network,
+    public static List<NetworkState> findModesBySimulatedAnnealing(BayesianNetwork network,
                                                                    int attempts,
                                                                    int samplesPerAttempt,
                                                                    KeanuRandom random) {
->>>>>>> 465f548b
 
         List<NetworkState> maxSamples = new ArrayList<>();
         VertexValuePropagation.cascadeUpdate(network.getObservedVertices());
         List<Vertex> sortedByDependency = TopologicalSort.sort(network.getLatentVertices());
 
         for (int i = 0; i < attempts; i++) {
-<<<<<<< HEAD
-            BayesianNetwork.setFromSampleAndCascade(sortedByDependency);
-=======
-            BayesNet.setFromSampleAndCascade(sortedByDependency, random);
->>>>>>> 465f548b
+            BayesianNetwork.setFromSampleAndCascade(sortedByDependency, random);
             NetworkState maxAPosteriori = SimulatedAnnealing.getMaxAPosteriori(network, samplesPerAttempt);
             maxSamples.add(maxAPosteriori);
         }
