--- conflicted
+++ resolved
@@ -50,17 +50,10 @@
         cachePosition(latentVertices, position);
         Map<Long, Double> positionBeforeLeapfrog = new HashMap<>();
 
-<<<<<<< HEAD
-        Map<String, Double> gradient = DoubleTensor.toScalars(LogProbGradient.getJointLogProbGradientWrtLatents(
+        Map<Long, Double> gradient = DoubleTensor.toScalars(LogProbGradient.getJointLogProbGradientWrtLatents(
                 bayesNet.getLatentAndObservedVertices()
         ));
-        Map<String, Double> gradientBeforeLeapfrog = new HashMap<>();
-=======
-        Map<Long, Double> gradient = LogProbGradient.getJointLogProbGradientWrtLatents(
-                bayesNet.getLatentAndObservedVertices()
-        );
         Map<Long, Double> gradientBeforeLeapfrog = new HashMap<>();
->>>>>>> 21d03d79
 
         final Map<Long, Double> momentum = new HashMap<>();
         final Map<Long, Double> momentumBeforeLeapfrog = new HashMap<>();
@@ -185,11 +178,7 @@
         VertexValuePropagation.cascadeUpdate(latentVertices, latentSetAndCascadeCache);
 
         //Set `r = `r + (eps/2)dTL(`T)
-<<<<<<< HEAD
-        Map<String, Double> newGradient = DoubleTensor.toScalars(LogProbGradient.getJointLogProbGradientWrtLatents(
-=======
-        Map<Long, Double> newGradient = LogProbGradient.getJointLogProbGradientWrtLatents(
->>>>>>> 21d03d79
+        Map<Long, Double> newGradient = DoubleTensor.toScalars(LogProbGradient.getJointLogProbGradientWrtLatents(
                 probabilisticVertices
         ));
 
