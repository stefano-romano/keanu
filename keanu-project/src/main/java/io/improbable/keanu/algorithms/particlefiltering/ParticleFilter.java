--- conflicted
+++ resolved
@@ -9,11 +9,7 @@
 import java.util.Map;
 import java.util.Set;
 
-<<<<<<< HEAD
-import io.improbable.keanu.vertices.Probabilistic;
-=======
 import io.improbable.keanu.vertices.ProbabilityCalculator;
->>>>>>> 6a3f73de
 import io.improbable.keanu.vertices.Vertex;
 import io.improbable.keanu.vertices.dbl.KeanuRandom;
 
@@ -211,14 +207,5 @@
                 vertex.setAndCascade(value);
             }
         }
-<<<<<<< HEAD
-
-        private double sumLogP(Collection<Vertex> vertices) {
-            return vertices.stream()
-                .filter(v -> v instanceof Probabilistic)
-                .mapToDouble(v -> ((Probabilistic) v).logProbAtValue()).sum();
-        }
-=======
->>>>>>> 6a3f73de
     }
 }