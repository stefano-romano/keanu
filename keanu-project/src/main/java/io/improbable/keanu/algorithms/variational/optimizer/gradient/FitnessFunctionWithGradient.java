package io.improbable.keanu.algorithms.variational.optimizer.gradient;


import static io.improbable.keanu.algorithms.variational.optimizer.Optimizer.setAndCascadePoint;
<<<<<<< HEAD
import static io.improbable.keanu.algorithms.variational.optimizer.nongradient.FitnessFunction.logOfTotalProbability;
=======
>>>>>>> 6a3f73de
import java.util.ArrayList;
import java.util.List;
import java.util.Map;
import java.util.function.BiConsumer;

import org.apache.commons.math3.analysis.MultivariateFunction;
import org.apache.commons.math3.analysis.MultivariateVectorFunction;

import io.improbable.keanu.tensor.dbl.DoubleTensor;
import io.improbable.keanu.vertices.Probabilistic;
<<<<<<< HEAD
=======
import io.improbable.keanu.vertices.ProbabilityCalculator;
>>>>>>> 6a3f73de
import io.improbable.keanu.vertices.Vertex;
import io.improbable.keanu.vertices.dbl.nonprobabilistic.diff.LogProbGradient;


public class FitnessFunctionWithGradient {

    private final List<? extends Vertex> vertices;
    private final List<? extends Vertex<DoubleTensor>> latentVertices;
    private final BiConsumer<double[], double[]> onGradientCalculation;
    private final BiConsumer<double[], Double> onFitnessCalculation;

    public FitnessFunctionWithGradient(List<? extends Vertex> vertices,
                                       List<? extends Vertex<DoubleTensor>> latentVertices,
                                       BiConsumer<double[], double[]> onGradientCalculation,
                                       BiConsumer<double[], Double> onFitnessCalculation) {
        this.vertices = vertices;
        this.latentVertices = latentVertices;
        this.onGradientCalculation = onGradientCalculation;
        this.onFitnessCalculation = onFitnessCalculation;
    }

    public FitnessFunctionWithGradient(List<? extends Vertex> vertices,
                                       List<? extends Vertex<DoubleTensor>> latentVertices) {
        this(vertices, latentVertices, null, null);
    }

    public MultivariateVectorFunction gradient() {
        return point -> {

            setAndCascadePoint(point, latentVertices);

            List<? extends Probabilistic> probabilisticVertices = Probabilistic.keepOnlyProbabilisticVertices(this.vertices);
            Map<Long, DoubleTensor> diffs = LogProbGradient.getJointLogProbGradientWrtLatents(probabilisticVertices);

            double[] gradients = alignGradientsToAppropriateIndex(diffs, latentVertices);

            if (onGradientCalculation != null) {
                onGradientCalculation.accept(point, gradients);
            }

            return gradients;
        };
    }

    public MultivariateFunction fitness() {
        return point -> {
            setAndCascadePoint(point, latentVertices);
<<<<<<< HEAD
            double logOfTotalProbability = logOfTotalProbability(vertices);
=======
            double logOfTotalProbability = ProbabilityCalculator.calculateLogProbFor(vertices);
>>>>>>> 6a3f73de

            if (onFitnessCalculation != null) {
                onFitnessCalculation.accept(point, logOfTotalProbability);
            }

            return logOfTotalProbability;
        };
    }

    private static double[] alignGradientsToAppropriateIndex(Map<Long /*Vertex Label*/, DoubleTensor /*Gradient*/> diffs,
                                                             List<? extends Vertex<DoubleTensor>> latentVertices) {

        List<DoubleTensor> tensors = new ArrayList<>();
        for (Vertex<DoubleTensor> vertex : latentVertices) {
            DoubleTensor tensor = diffs.get(vertex.getId());
            if (tensor != null) {
                tensors.add(tensor);
            } else {
                tensors.add(DoubleTensor.zeros(vertex.getShape()));
            }
        }

        return flattenAll(tensors);
    }

    private static double[] flattenAll(List<DoubleTensor> tensors) {
        int totalLatentDimensions = 0;
        for (DoubleTensor tensor : tensors) {
            totalLatentDimensions += tensor.getLength();
        }

        double[] gradient = new double[totalLatentDimensions];
        int fillPointer = 0;
        for (DoubleTensor tensor : tensors) {
            double[] values = tensor.asFlatDoubleArray();
            System.arraycopy(values, 0, gradient, fillPointer, values.length);
            fillPointer += values.length;
        }

        return gradient;
    }

}<|MERGE_RESOLUTION|>--- conflicted
+++ resolved
@@ -2,10 +2,6 @@
 
 
 import static io.improbable.keanu.algorithms.variational.optimizer.Optimizer.setAndCascadePoint;
-<<<<<<< HEAD
-import static io.improbable.keanu.algorithms.variational.optimizer.nongradient.FitnessFunction.logOfTotalProbability;
-=======
->>>>>>> 6a3f73de
 import java.util.ArrayList;
 import java.util.List;
 import java.util.Map;
@@ -16,10 +12,7 @@
 
 import io.improbable.keanu.tensor.dbl.DoubleTensor;
 import io.improbable.keanu.vertices.Probabilistic;
-<<<<<<< HEAD
-=======
 import io.improbable.keanu.vertices.ProbabilityCalculator;
->>>>>>> 6a3f73de
 import io.improbable.keanu.vertices.Vertex;
 import io.improbable.keanu.vertices.dbl.nonprobabilistic.diff.LogProbGradient;
 
@@ -67,11 +60,7 @@
     public MultivariateFunction fitness() {
         return point -> {
             setAndCascadePoint(point, latentVertices);
-<<<<<<< HEAD
-            double logOfTotalProbability = logOfTotalProbability(vertices);
-=======
             double logOfTotalProbability = ProbabilityCalculator.calculateLogProbFor(vertices);
->>>>>>> 6a3f73de
 
             if (onFitnessCalculation != null) {
                 onFitnessCalculation.accept(point, logOfTotalProbability);
