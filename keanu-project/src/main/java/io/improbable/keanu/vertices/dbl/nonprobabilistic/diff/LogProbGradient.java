--- conflicted
+++ resolved
@@ -16,13 +16,8 @@
      * @param probabilisticVertices vertices to use in LogProb calc
      * @return the partial derivatives with respect to any latents upstream
      */
-<<<<<<< HEAD
-    public static Map<String, DoubleTensor> getJointLogProbGradientWrtLatents(List<Vertex> probabilisticVertices) {
+    public static Map<String, DoubleTensor> getJointLogProbGradientWrtLatents(List<? extends Vertex> probabilisticVertices) {
         final Map<String, DoubleTensor> diffOfLogWrt = new HashMap<>();
-=======
-    public static Map<String, Double> getJointLogProbGradientWrtLatents(List<? extends Vertex> probabilisticVertices) {
-        final Map<String, Double> diffOfLogWrt = new HashMap<>();
->>>>>>> d0473aac
 
         for (final Vertex<?> probabilisticVertex : probabilisticVertices) {
             getLogProbGradientWrtLatents(probabilisticVertex, diffOfLogWrt);
