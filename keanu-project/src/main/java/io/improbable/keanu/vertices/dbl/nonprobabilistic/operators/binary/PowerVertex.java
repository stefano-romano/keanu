package io.improbable.keanu.vertices.dbl.nonprobabilistic.operators.binary;

import io.improbable.keanu.tensor.dbl.DoubleTensor;
import io.improbable.keanu.vertices.Vertex;
import io.improbable.keanu.vertices.dbl.DoubleVertex;
import io.improbable.keanu.vertices.dbl.nonprobabilistic.diff.DualNumber;

import java.util.Map;

import static io.improbable.keanu.tensor.TensorShapeValidation.checkHasSingleNonScalarShapeOrAllScalar;

public class PowerVertex extends DoubleBinaryOpVertex {

    /**
     * Raises a vertex to the power of another
     *
     * @param left the base vertex
     * @param right the exponent vertex
     */
    public PowerVertex(DoubleVertex left, DoubleVertex right) {
        super(checkHasSingleNonScalarShapeOrAllScalar(left.getShape(), right.getShape()), left, right);
    }

    @Override
    protected DoubleTensor op(DoubleTensor left, DoubleTensor right) {
        return left.pow(right);
    }

    @Override
<<<<<<< HEAD
    protected DualNumber calculateDualNumber(Map<Vertex<?>, DualNumber> dualNumbers) {
=======
    public DualNumber calculateDualNumber(Map<Vertex, DualNumber> dualNumbers) {
>>>>>>> 83a826d3
        DualNumber leftDual = dualNumbers.get(left);
        DualNumber rightDual = dualNumbers.get(right);
        return leftDual.pow(rightDual);
    }

    public DoubleVertex getBase(){
        return super.getLeft();
    }

    public DoubleVertex getExponent(){
        return super.getRight();
    }
}<|MERGE_RESOLUTION|>--- conflicted
+++ resolved
@@ -27,11 +27,7 @@
     }
 
     @Override
-<<<<<<< HEAD
-    protected DualNumber calculateDualNumber(Map<Vertex<?>, DualNumber> dualNumbers) {
-=======
-    public DualNumber calculateDualNumber(Map<Vertex, DualNumber> dualNumbers) {
->>>>>>> 83a826d3
+    public DualNumber calculateDualNumber(Map<Vertex<?>, DualNumber> dualNumbers) {
         DualNumber leftDual = dualNumbers.get(left);
         DualNumber rightDual = dualNumbers.get(right);
         return leftDual.pow(rightDual);
