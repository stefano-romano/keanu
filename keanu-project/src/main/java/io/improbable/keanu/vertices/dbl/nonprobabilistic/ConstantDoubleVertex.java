package io.improbable.keanu.vertices.dbl.nonprobabilistic;

import java.util.Collections;
import java.util.Map;

import io.improbable.keanu.tensor.dbl.DoubleTensor;
import io.improbable.keanu.vertices.Vertex;
import io.improbable.keanu.vertices.dbl.Differentiable;
import io.improbable.keanu.vertices.dbl.DoubleVertex;
import io.improbable.keanu.vertices.dbl.KeanuRandom;
import io.improbable.keanu.vertices.dbl.nonprobabilistic.diff.DualNumber;
<<<<<<< HEAD
import io.improbable.keanu.vertices.dbl.nonprobabilistic.diff.PartialDerivatives;
=======
import io.improbable.keanu.vertices.update.NonProbabilisticValueUpdater;
>>>>>>> 939162b2

public class ConstantDoubleVertex extends DoubleVertex implements Differentiable {

    public ConstantDoubleVertex(DoubleTensor constant) {
        super(new NonProbabilisticValueUpdater<>(v -> v.getValue()));
        setValue(constant);
    }

    public ConstantDoubleVertex(double constant) {
        this(DoubleTensor.scalar(constant));
    }

    public ConstantDoubleVertex(double[] vector) {
        this(DoubleTensor.create(vector));
    }

    @Override
<<<<<<< HEAD
    protected DualNumber calculateDualNumber(Map<Vertex, DualNumber> dualNumbers) {
        return new DualNumber(getValue(), PartialDerivatives.OF_CONSTANT);
    }

    @Override
    protected Map<Vertex, PartialDerivatives> reverseModeAutoDifferentiation(PartialDerivatives derivativeOfOutputsWithRespectToSelf) {
        return Collections.emptyMap();
=======
    public DualNumber calculateDualNumber(Map<Vertex, DualNumber> dualNumbers) {
        return new DualNumber(getValue(), Collections.emptyMap());
>>>>>>> 939162b2
    }

    @Override
    public DoubleTensor sample(KeanuRandom random) {
        return getValue();
    }

}<|MERGE_RESOLUTION|>--- conflicted
+++ resolved
@@ -9,11 +9,8 @@
 import io.improbable.keanu.vertices.dbl.DoubleVertex;
 import io.improbable.keanu.vertices.dbl.KeanuRandom;
 import io.improbable.keanu.vertices.dbl.nonprobabilistic.diff.DualNumber;
-<<<<<<< HEAD
 import io.improbable.keanu.vertices.dbl.nonprobabilistic.diff.PartialDerivatives;
-=======
 import io.improbable.keanu.vertices.update.NonProbabilisticValueUpdater;
->>>>>>> 939162b2
 
 public class ConstantDoubleVertex extends DoubleVertex implements Differentiable {
 
@@ -31,18 +28,13 @@
     }
 
     @Override
-<<<<<<< HEAD
-    protected DualNumber calculateDualNumber(Map<Vertex, DualNumber> dualNumbers) {
+    public DualNumber calculateDualNumber(Map<Vertex, DualNumber> dualNumbers) {
         return new DualNumber(getValue(), PartialDerivatives.OF_CONSTANT);
     }
 
     @Override
-    protected Map<Vertex, PartialDerivatives> reverseModeAutoDifferentiation(PartialDerivatives derivativeOfOutputsWithRespectToSelf) {
+    public Map<Vertex, PartialDerivatives> reverseModeAutoDifferentiation(PartialDerivatives derivativeOfOutputsWithRespectToSelf) {
         return Collections.emptyMap();
-=======
-    public DualNumber calculateDualNumber(Map<Vertex, DualNumber> dualNumbers) {
-        return new DualNumber(getValue(), Collections.emptyMap());
->>>>>>> 939162b2
     }
 
     @Override
