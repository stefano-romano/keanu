--- conflicted
+++ resolved
@@ -16,7 +16,6 @@
     protected final IntegerVertex b;
     private final BinaryOperator<IntegerTensor> op;
 
-<<<<<<< HEAD
     /**
      * A vertex that performs a user defined operation on two input vertices
      * @param a first input vertex
@@ -33,16 +32,10 @@
      * @param a first input vertex
      * @param b second input vertex
      * @param op operation used to sample
-     */
-    public IntegerBinaryOpVertex(int[] shape, IntegerVertex a, IntegerVertex b, BinaryOperator<IntegerTensor> op) {
+     */public IntegerBinaryOpVertex(int[] shape, IntegerVertex a, IntegerVertex b, BinaryOperator<IntegerTensor> op) {
         super(
-            new NonProbabilisticValueUpdater<>(v -> op.apply(a.getValue(), b.getValue())),
-            Observable.observableTypeFor(IntegerBinaryOpVertex.class)
+            new NonProbabilisticValueUpdater<>(v -> op.apply(a.getValue(), b.getValue()))
         );
-=======
-    public IntegerBinaryOpVertex(int[] shape, IntegerVertex a, IntegerVertex b) {
-        super(new NonProbabilisticValueUpdater<>(v -> ((IntegerBinaryOpVertex) v).op(a.getValue(), b.getValue())));
->>>>>>> b3a5e54f
         this.a = a;
         this.b = b;
         this.op = op;
