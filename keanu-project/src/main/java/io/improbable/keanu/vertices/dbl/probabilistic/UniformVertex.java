package io.improbable.keanu.vertices.dbl.probabilistic;

import io.improbable.keanu.distributions.continuous.Uniform;
import io.improbable.keanu.tensor.dbl.DoubleTensor;
import io.improbable.keanu.vertices.dbl.DoubleVertex;
import io.improbable.keanu.vertices.dbl.KeanuRandom;
import io.improbable.keanu.vertices.dbl.nonprobabilistic.ConstantDoubleVertex;

import java.util.Map;

import static io.improbable.keanu.tensor.TensorShapeValidation.checkHasSingleNonScalarShapeOrAllScalar;
import static io.improbable.keanu.tensor.TensorShapeValidation.checkTensorsMatchNonScalarShapeOrAreScalar;
import static java.util.Collections.singletonMap;

public class UniformVertex extends ProbabilisticDouble {

    private final DoubleVertex xMin;
    private final DoubleVertex xMax;

    /**
<<<<<<< HEAD
     * One xMin or xMax or both that match a proposed tensor shape of Uniform Vertex
     *
     * If all provided parameters are scalar then the proposed shape determines the shape
     *
     * @param shape the desired shape of the vertex
     * @param xMin  the inclusive lower bound of the Uniform with either the same shape as specified for this vertex or a scalar
     * @param xMax  the exclusive upper bound of the Uniform with either the same shape as specified for this vertex or a scalar
=======
     * @param tensorShape desired tensor shape
     * @param xMin        inclusive
     * @param xMax        exclusive
>>>>>>> 30c7107d
     */
    public UniformVertex(int[] tensorShape, DoubleVertex xMin, DoubleVertex xMax) {

        checkTensorsMatchNonScalarShapeOrAreScalar(tensorShape, xMin.getShape(), xMax.getShape());

        this.xMin = xMin;
        this.xMax = xMax;
        setParents(xMin, xMax);
        setValue(DoubleTensor.placeHolder(tensorShape));
    }

    /**
     * One to one constructor for mapping some shape of mu and sigma to
     * a matching shaped Uniform Vertex
     *
     * @param xMin  the inclusive lower bound of the Uniform with either the same shape as specified for this vertex or a scalar
     * @param xMax  the exclusive upper bound of the Uniform with either the same shape as specified for this vertex or a scalar
     */
    public UniformVertex(DoubleVertex xMin, DoubleVertex xMax) {
        this(checkHasSingleNonScalarShapeOrAllScalar(xMin.getShape(), xMax.getShape()), xMin, xMax);
    }

    public UniformVertex(DoubleVertex xMin, double xMax) {
        this(xMin, new ConstantDoubleVertex(xMax));
    }

    public UniformVertex(double xMin, DoubleVertex xMax) {
        this(new ConstantDoubleVertex(xMin), xMax);
    }

    public UniformVertex(double xMin, double xMax) {
        this(new ConstantDoubleVertex(xMin), new ConstantDoubleVertex(xMax));
    }

    public UniformVertex(int[] tensorShape, DoubleVertex xMin, double xMax) {
        this(tensorShape, xMin, new ConstantDoubleVertex(xMax));
    }

    public UniformVertex(int[] tensorShape, double xMin, DoubleVertex xMax) {
        this(tensorShape, new ConstantDoubleVertex(xMin), xMax);
    }

    public UniformVertex(int[] tensorShape, double xMin, double xMax) {
        this(tensorShape, new ConstantDoubleVertex(xMin), new ConstantDoubleVertex(xMax));
    }

    public DoubleVertex getXMin() {
        return xMin;
    }

    public DoubleVertex getXMax() {
        return xMax;
    }

    @Override
    public double logPdf(DoubleTensor value) {
        return Uniform.logPdf(xMin.getValue(), xMax.getValue(), value).sum();
    }

    @Override
    public Map<Long, DoubleTensor> dLogPdf(DoubleTensor value) {

        DoubleTensor dlogPdf = DoubleTensor.zeros(this.xMax.getShape());
        dlogPdf = dlogPdf.setWithMaskInPlace(value.getGreaterThanMask(xMax.getValue()), Double.NEGATIVE_INFINITY);
        dlogPdf = dlogPdf.setWithMaskInPlace(value.getLessThanOrEqualToMask(xMin.getValue()), Double.POSITIVE_INFINITY);

        return singletonMap(getId(), dlogPdf);
    }

    @Override
    public DoubleTensor sample(KeanuRandom random) {
        return Uniform.sample(getShape(), xMin.getValue(), xMax.getValue(), random);
    }

}<|MERGE_RESOLUTION|>--- conflicted
+++ resolved
@@ -18,19 +18,13 @@
     private final DoubleVertex xMax;
 
     /**
-<<<<<<< HEAD
      * One xMin or xMax or both that match a proposed tensor shape of Uniform Vertex
      *
      * If all provided parameters are scalar then the proposed shape determines the shape
      *
-     * @param shape the desired shape of the vertex
+     * @param tensorShape desired tensor shape
      * @param xMin  the inclusive lower bound of the Uniform with either the same shape as specified for this vertex or a scalar
      * @param xMax  the exclusive upper bound of the Uniform with either the same shape as specified for this vertex or a scalar
-=======
-     * @param tensorShape desired tensor shape
-     * @param xMin        inclusive
-     * @param xMax        exclusive
->>>>>>> 30c7107d
      */
     public UniformVertex(int[] tensorShape, DoubleVertex xMin, DoubleVertex xMax) {
 
