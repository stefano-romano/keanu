--- conflicted
+++ resolved
@@ -180,28 +180,6 @@
     }
 
     @Override
-    public DoubleTensor applyWhere(DoubleTensor withMask, double value) {
-
-        INDArray maskDup = unsafeGetNd4J(withMask).dup();
-        INDArray tensorDup = tensor.dup();
-
-        if (value == 0.0) {
-            INDArray swapOnesForZeros = Nd4jDoubleTensor.ones(tensorDup.shape()).tensor.sub(maskDup);
-            tensorDup.muli(swapOnesForZeros);
-        } else {
-            Nd4j.getExecutioner().exec(
-                new CompareAndSet(maskDup, value, Conditions.equals(1.0))
-            );
-
-            Nd4j.getExecutioner().exec(
-                new CompareAndSet(tensorDup, maskDup, Conditions.notEquals(0.0))
-            );
-        }
-
-        return new Nd4jDoubleTensor(tensorDup);
-    }
-
-    @Override
     public DoubleTensor minus(DoubleTensor that) {
 
         if (that.isScalar()) {
@@ -467,11 +445,7 @@
     }
 
     @Override
-<<<<<<< HEAD
-    public DoubleTensor applyWhereInPlace(DoubleTensor withMask, double value) {
-=======
     public DoubleTensor setWithMaskInPlace(DoubleTensor mask, double value) {
->>>>>>> d22143c7
 
         INDArray maskDup = unsafeGetNd4J(mask).dup();
 
