package io.improbable.keanu.vertices.dbltensor;

import org.nd4j.linalg.api.buffer.DataBuffer;
import org.nd4j.linalg.api.ndarray.INDArray;
import org.nd4j.linalg.api.ops.impl.transforms.comparison.CompareAndSet;
import org.nd4j.linalg.api.ops.impl.transforms.comparison.OldGreaterThan;
import org.nd4j.linalg.api.ops.impl.transforms.comparison.OldLessThanOrEqual;
import org.nd4j.linalg.factory.Nd4j;
import org.nd4j.linalg.indexing.conditions.Conditions;
import org.nd4j.linalg.ops.transforms.Transforms;
import org.nd4j.linalg.util.ArrayUtil;

import java.util.function.Function;

public class Nd4jDoubleTensor implements DoubleTensor {

    static {
        System.setProperty("dtype", "double");
    }

    public static final DoubleTensor ZERO_SCALAR = new Nd4jDoubleTensor(Nd4j.scalar(0.0));

    public static Nd4jDoubleTensor scalar(double scalarValue) {
        return new Nd4jDoubleTensor(Nd4j.scalar(scalarValue));
    }

    public static Nd4jDoubleTensor create(double[] values, int[] shape) {
        return new Nd4jDoubleTensor(values, shape);
    }

    public static Nd4jDoubleTensor ones(int[] shape) {
        return new Nd4jDoubleTensor(Nd4j.ones(shape));
    }

    public static Nd4jDoubleTensor zeros(int[] shape) {
        return new Nd4jDoubleTensor(Nd4j.zeros(shape));
    }

    private INDArray tensor;
    private int[] shape;

    public Nd4jDoubleTensor(double[] data, int[] shape) {
        tensor = Nd4j.create(data, shape);
        this.shape = shape;
    }

    public Nd4jDoubleTensor(int[] shape) {
        this.shape = shape;
    }

    public Nd4jDoubleTensor(INDArray tensor) {
        this.tensor = tensor;
        this.shape = tensor.shape();
    }

    @Override
    public int getRank() {
        return shape.length;
    }

    @Override
    public int[] getShape() {
        return shape;
    }

    @Override
    public int getLength() {
        return ArrayUtil.prod(shape);
    }

    @Override
    public boolean isShapePlaceholder() {
        return tensor == null;
    }

    public double getValue(int... index) {
        return tensor.getDouble(index);
    }

    public void setValue(double value, int... index) {
        tensor.putScalar(index, value);
    }

    public double sum() {
        return tensor.sumNumber().doubleValue();
    }

    @Override
<<<<<<< HEAD
    public DoubleTensor duplicate() {
        return new Nd4jDoubleTensor(tensor.dup());
=======
    public DoubleTensor apply(Function<Double, Double> function) {
        DataBuffer data = tensor.data().dup();
        for (int i = 0; i < data.length(); i++) {
            data.put(i, function.apply(data.getDouble(i)));
        }
        return new Nd4jDoubleTensor(data.asDouble(), this.getShape());
>>>>>>> 48e3ec28
    }

    @Override
    public double scalar() {
        return tensor.getDouble(0);
    }

    @Override
    public DoubleTensor reciprocal() {
        return duplicate().reciprocalInPlace();
    }

    @Override
    public DoubleTensor minus(double value) {
        return duplicate().minusInPlace(value);
    }

    @Override
    public DoubleTensor plus(double value) {
        return duplicate().plusInPlace(value);
    }

    @Override
    public DoubleTensor times(double value) {
        return duplicate().timesInPlace(value);
    }

    @Override
    public DoubleTensor div(double value) {
        return duplicate().divInPlace(value);
    }

    @Override
    public DoubleTensor pow(DoubleTensor exponent) {
        return duplicate().powInPlace(exponent);
    }

    @Override
    public DoubleTensor pow(double exponent) {
        return duplicate().powInPlace(exponent);
    }

    @Override
    public DoubleTensor sqrt() {
        return new Nd4jDoubleTensor(Transforms.sqrt(tensor));
    }

    @Override
    public DoubleTensor log() {
        return duplicate().logInPlace();
    }

    @Override
    public DoubleTensor sin() {
        return duplicate().sinInPlace();
    }

    @Override
    public DoubleTensor cos() {
        return duplicate().cosInPlace();
    }

    @Override
    public DoubleTensor asin() {
        return duplicate().asinInPlace();
    }

    @Override
    public DoubleTensor acos() {
        return duplicate().acosInPlace();
    }

    @Override
    public DoubleTensor exp() {
        return duplicate().expInPlace();
    }

    @Override
    public DoubleTensor minus(DoubleTensor that) {

        if (that.isScalar()) {
            return this.minus(that.scalar());
        } else if (this.isScalar()) {
            return that.unaryMinus().plusInPlace(this);
        } else {
            INDArray thatArray = unsafeGetNd4J(that);
            return new Nd4jDoubleTensor(tensor.sub(thatArray));
        }
    }

    @Override
    public DoubleTensor plus(DoubleTensor that) {

        if (that.isScalar()) {
            return this.plus(that.scalar());
        } else if (this.isScalar()) {
            return that.plus(this.scalar());
        } else {
            INDArray thatArray = unsafeGetNd4J(that);
            return new Nd4jDoubleTensor(tensor.add(thatArray));
        }
    }

    @Override
    public DoubleTensor times(DoubleTensor that) {

        if (that.isScalar()) {
            return this.times(that.scalar());
        } else if (this.isScalar()) {
            return that.times(this.scalar());
        } else {
            INDArray thatArray = unsafeGetNd4J(that);
            return new Nd4jDoubleTensor(tensor.mul(thatArray));
        }
    }

    @Override
    public DoubleTensor div(DoubleTensor that) {

        if (that.isScalar()) {
            return this.div(that.scalar());
        } else if (this.isScalar()) {
            return that.reciprocal().timesInPlace(this);
        } else {
            INDArray thatArray = unsafeGetNd4J(that);
            return new Nd4jDoubleTensor(tensor.div(thatArray));
        }
    }

    @Override
    public DoubleTensor unaryMinus() {
        return duplicate().unaryMinusInPlace();
    }

    @Override
    public DoubleTensor reciprocalInPlace() {
        tensor.rdivi(1.0);
        return this;
    }

    @Override
    public DoubleTensor minusInPlace(double value) {
        tensor.subi(value);
        return this;
    }

    @Override
    public DoubleTensor plusInPlace(double value) {
        tensor.addi(value);
        return this;
    }

    @Override
    public DoubleTensor timesInPlace(double value) {
        tensor.muli(value);
        return this;
    }

    @Override
    public DoubleTensor divInPlace(double value) {
        tensor.divi(value);
        return this;
    }

    @Override
    public DoubleTensor powInPlace(DoubleTensor exponent) {
        if (exponent.isScalar()) {
            Transforms.pow(tensor, exponent.scalar(), false);
        } else {
            INDArray exponentArray = unsafeGetNd4J(exponent);
            Transforms.pow(tensor, exponentArray, false);
        }
        return this;
    }

    @Override
    public DoubleTensor powInPlace(double exponent) {
        Transforms.pow(tensor, exponent, false);
        return this;
    }

    @Override
    public DoubleTensor sqrtInPlace() {
        Transforms.sqrt(tensor, false);
        return this;
    }

    @Override
    public DoubleTensor logInPlace() {
        Transforms.log(tensor, false);
        return this;
    }

    @Override
    public DoubleTensor sinInPlace() {
        Transforms.sin(tensor, false);
        return this;
    }

    @Override
    public DoubleTensor cosInPlace() {
        Transforms.cos(tensor, false);
        return this;
    }

    @Override
    public DoubleTensor asinInPlace() {
        Transforms.asin(tensor, false);
        return this;
    }

    @Override
    public DoubleTensor acosInPlace() {
        Transforms.acos(tensor, false);
        return this;
    }

    @Override
    public DoubleTensor expInPlace() {
        Transforms.exp(tensor, false);
        return this;
    }

    @Override
    public DoubleTensor minusInPlace(DoubleTensor that) {
        if (that.isScalar()) {
            tensor.subi(that.scalar());
        } else {
            INDArray thatArray = unsafeGetNd4J(that);
            tensor.subi(thatArray);
        }
        return this;
    }

    @Override
    public DoubleTensor plusInPlace(DoubleTensor that) {
        if (that.isScalar()) {
            tensor.addi(that.scalar());
        } else {
            INDArray thatArray = unsafeGetNd4J(that);
            tensor.addi(thatArray);
        }
        return this;
    }

    @Override
    public DoubleTensor timesInPlace(DoubleTensor that) {
        if (that.isScalar()) {
            tensor.muli(that.scalar());
        } else {
            INDArray thatArray = unsafeGetNd4J(that);
            tensor.muli(thatArray);
        }
        return this;
    }

    @Override
    public DoubleTensor divInPlace(DoubleTensor that) {
        if (that.isScalar()) {
            tensor.divi(that.scalar());
        } else {
            INDArray thatArray = unsafeGetNd4J(that);
            tensor.divi(thatArray);
        }
        return this;
    }

    @Override
    public DoubleTensor unaryMinusInPlace() {
        tensor.negi();
        return this;
    }

    @Override
    public DoubleTensor getGreaterThanMask(DoubleTensor greaterThanThis) {

        INDArray mask = tensor.dup();

        if (greaterThanThis.isScalar()) {
            Nd4j.getExecutioner().exec(
                new OldGreaterThan(mask, Nd4j.ones(mask.shape()).mul(greaterThanThis.scalar()), mask, mask.length())
            );
        } else {
            INDArray greaterThanThisArray = unsafeGetNd4J(greaterThanThis);
            Nd4j.getExecutioner().exec(
                new OldGreaterThan(mask, greaterThanThisArray, mask, mask.length())
            );
        }

        return new Nd4jDoubleTensor(mask);
    }

    @Override
    public DoubleTensor getLessThanOrEqualToMask(DoubleTensor lessThanOrEqualToThis) {

        INDArray mask = tensor.dup();

        if (lessThanOrEqualToThis.isScalar()) {
            Nd4j.getExecutioner().exec(
                new OldLessThanOrEqual(mask, Nd4j.ones(mask.shape()).mul(lessThanOrEqualToThis.scalar()), mask, mask.length())
            );
        } else {
            INDArray lessThanOrEqualToThisArray = unsafeGetNd4J(lessThanOrEqualToThis);
            Nd4j.getExecutioner().exec(
                new OldLessThanOrEqual(mask, lessThanOrEqualToThisArray, mask, mask.length())
            );
        }

        return new Nd4jDoubleTensor(mask);
    }

    @Override
    public DoubleTensor setWithMaskInPlace(DoubleTensor mask, double value) {

        INDArray maskDup = unsafeGetNd4J(mask).dup();

        if (value == 0.0) {
            tensor.muli(maskDup);
        } else {
            Nd4j.getExecutioner().exec(
                new CompareAndSet(maskDup, value, Conditions.equals(1.0))
            );

            Nd4j.getExecutioner().exec(
                new CompareAndSet(tensor, maskDup, Conditions.notEquals(0.0))
            );
        }

        return this;
    }

    @Override
<<<<<<< HEAD
    public DoubleTensor setWithMask(DoubleTensor mask, double value) {
        return duplicate().setWithMaskInPlace(mask, value);
=======
    public DoubleTensor applyInPlace(Function<Double, Double> function) {
        DataBuffer data = tensor.data();
        for (int i = 0; i < data.length(); i++) {
            data.put(i, function.apply(data.getDouble(i)));
        }
        return this;
>>>>>>> 48e3ec28
    }

    private INDArray unsafeGetNd4J(DoubleTensor that) {
        return ((Nd4jDoubleTensor) that).tensor;
    }

    @Override
    public FlattenedView getFlattenedView() {
        return new Nd4jFlattenedView(tensor);
    }

    @Override
    public boolean equals(Object o) {
        if (this == o) return true;
        if (o == null || getClass() != o.getClass()) return false;

        Nd4jDoubleTensor that = (Nd4jDoubleTensor) o;

        return tensor.equals(that.tensor);
    }

    @Override
    public int hashCode() {
        return tensor.hashCode();
    }

    @Override
    public String toString() {
        return tensor.toString();
    }

    private static class Nd4jFlattenedView implements FlattenedView {

        INDArray tensor;

        public Nd4jFlattenedView(INDArray tensor) {
            this.tensor = tensor;
        }

        @Override
        public long size() {
            return tensor.data().length();
        }

        @Override
        public double get(long index) {
            return tensor.data().getDouble(index);
        }

        @Override
        public void set(long index, double value) {
            tensor.data().put(index, value);
        }

        @Override
        public double[] asArray() {
            return tensor.data().asDouble();
        }
    }
}<|MERGE_RESOLUTION|>--- conflicted
+++ resolved
@@ -86,17 +86,17 @@
     }
 
     @Override
-<<<<<<< HEAD
     public DoubleTensor duplicate() {
         return new Nd4jDoubleTensor(tensor.dup());
-=======
+    }
+
+    @Override
     public DoubleTensor apply(Function<Double, Double> function) {
         DataBuffer data = tensor.data().dup();
         for (int i = 0; i < data.length(); i++) {
             data.put(i, function.apply(data.getDouble(i)));
         }
         return new Nd4jDoubleTensor(data.asDouble(), this.getShape());
->>>>>>> 48e3ec28
     }
 
     @Override
@@ -429,17 +429,17 @@
     }
 
     @Override
-<<<<<<< HEAD
-    public DoubleTensor setWithMask(DoubleTensor mask, double value) {
-        return duplicate().setWithMaskInPlace(mask, value);
-=======
     public DoubleTensor applyInPlace(Function<Double, Double> function) {
         DataBuffer data = tensor.data();
         for (int i = 0; i < data.length(); i++) {
             data.put(i, function.apply(data.getDouble(i)));
         }
         return this;
->>>>>>> 48e3ec28
+    }
+
+    @Override
+    public DoubleTensor setWithMask(DoubleTensor mask, double value) {
+        return duplicate().setWithMaskInPlace(mask, value);
     }
 
     private INDArray unsafeGetNd4J(DoubleTensor that) {
