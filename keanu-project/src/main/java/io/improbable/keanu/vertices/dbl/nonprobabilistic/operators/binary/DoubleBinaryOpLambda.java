--- conflicted
+++ resolved
@@ -27,19 +27,13 @@
                                 Vertex<A> left,
                                 Vertex<B> right,
                                 BiFunction<A, B, DoubleTensor> op,
-<<<<<<< HEAD
                                 Function<Map<IVertex, DualNumber>, DualNumber> dualNumberCalculation) {
         super(
-            new NonProbabilisticValueUpdater<>(v -> ((DoubleBinaryOpLambda<A, B>) v).op.apply(a.getValue(), b.getValue())),
+            new NonProbabilisticValueUpdater<>(v -> ((DoubleBinaryOpLambda<A, B>) v).op.apply(left.getValue(), right.getValue())),
             Observable.observableTypeFor(DoubleBinaryOpLambda.class)
         );
-        this.a = a;
-        this.b = b;
-=======
-                                Function<Map<Vertex, DualNumber>, DualNumber> dualNumberCalculation) {
         this.left = left;
         this.right = right;
->>>>>>> 48946581
         this.op = op;
         this.dualNumberCalculation = dualNumberCalculation;
         setParents(left, right);
@@ -53,13 +47,8 @@
     public DoubleBinaryOpLambda(Vertex<A> left,
                                 Vertex<B> right,
                                 BiFunction<A, B, DoubleTensor> op,
-<<<<<<< HEAD
                                 Function<Map<IVertex, DualNumber>, DualNumber> dualNumberCalculation) {
-        this(checkHasSingleNonScalarShapeOrAllScalar(a.getShape(), b.getShape()), a, b, op, dualNumberCalculation);
-=======
-                                Function<Map<Vertex, DualNumber>, DualNumber> dualNumberCalculation) {
         this(checkHasSingleNonScalarShapeOrAllScalar(left.getShape(), right.getShape()), left, right, op, dualNumberCalculation);
->>>>>>> 48946581
     }
 
     public DoubleBinaryOpLambda(Vertex<A> left, Vertex<B> right, BiFunction<A, B, DoubleTensor> op) {
@@ -72,16 +61,7 @@
     }
 
     @Override
-<<<<<<< HEAD
     public DualNumber calculateDualNumber(Map<IVertex, DualNumber> dualNumbers) {
-=======
-    public DoubleTensor getDerivedValue() {
-        return op.apply(left.getValue(), right.getValue());
-    }
-
-    @Override
-    protected DualNumber calculateDualNumber(Map<Vertex, DualNumber> dualNumbers) {
->>>>>>> 48946581
         if (dualNumberCalculation != null) {
             return dualNumberCalculation.apply(dualNumbers);
         }
