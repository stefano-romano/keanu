package io.improbable.keanu.vertices.dbl.nonprobabilistic.operators.unary;

import io.improbable.keanu.tensor.dbl.DoubleTensor;
import io.improbable.keanu.vertices.dbl.DoubleVertex;
import io.improbable.keanu.vertices.dbl.nonprobabilistic.diff.DualNumber;
import io.improbable.keanu.vertices.dbl.nonprobabilistic.diff.PartialDerivatives;

public class ReshapeVertex extends DoubleUnaryOpVertex {

    public ReshapeVertex(DoubleVertex inputVertex, int... proposedShape) {
        super(proposedShape, inputVertex);
    }

    @Override
    protected DoubleTensor op(DoubleTensor value) {
        return value.reshape(getShape());
    }

    @Override
    protected DualNumber dualOp(DualNumber dualNumber) {
        return dualNumber.reshape(getShape());
    }
<<<<<<< HEAD

    @Override
    public Map<Vertex, PartialDerivatives> reverseModeAutoDifferentiation(PartialDerivatives derivativeOfOutputsWithRespectToSelf) {
        //TODO
        return null;
    }

=======
>>>>>>> fe204995
}<|MERGE_RESOLUTION|>--- conflicted
+++ resolved
@@ -1,9 +1,12 @@
 package io.improbable.keanu.vertices.dbl.nonprobabilistic.operators.unary;
 
 import io.improbable.keanu.tensor.dbl.DoubleTensor;
+import io.improbable.keanu.vertices.Vertex;
 import io.improbable.keanu.vertices.dbl.DoubleVertex;
 import io.improbable.keanu.vertices.dbl.nonprobabilistic.diff.DualNumber;
 import io.improbable.keanu.vertices.dbl.nonprobabilistic.diff.PartialDerivatives;
+
+import java.util.Map;
 
 public class ReshapeVertex extends DoubleUnaryOpVertex {
 
@@ -20,7 +23,6 @@
     protected DualNumber dualOp(DualNumber dualNumber) {
         return dualNumber.reshape(getShape());
     }
-<<<<<<< HEAD
 
     @Override
     public Map<Vertex, PartialDerivatives> reverseModeAutoDifferentiation(PartialDerivatives derivativeOfOutputsWithRespectToSelf) {
@@ -28,6 +30,4 @@
         return null;
     }
 
-=======
->>>>>>> fe204995
 }