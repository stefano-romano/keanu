package io.improbable.keanu.vertices.dbltensor;

import java.util.function.Function;

public class SimpleScalarTensor implements DoubleTensor {

    private double scalar;

    public SimpleScalarTensor(double scalar) {
        this.scalar = scalar;
    }

    @Override
    public double getValue(int[] index) {
        return scalar;
    }

    @Override
    public void setValue(double value, int[] index) {
        this.scalar = value;
    }

    @Override
    public double sum() {
        return scalar;
    }

    @Override
    public DoubleTensor apply(Function<Double, Double> f) {
        return new SimpleScalarTensor(f.apply(scalar));
    }

    @Override
    public double scalar() {
        return scalar;
    }

    @Override
    public DoubleTensor reciprocal() {
        return new SimpleScalarTensor(1.0 / scalar);
    }

    @Override
    public DoubleTensor minus(double value) {
        return new SimpleScalarTensor(scalar - value);
    }

    @Override
    public DoubleTensor plus(double value) {
        return new SimpleScalarTensor(scalar + value);
    }

    @Override
    public DoubleTensor times(double value) {
        return new SimpleScalarTensor(scalar * value);
    }

    @Override
    public DoubleTensor div(double value) {
        return new SimpleScalarTensor(scalar / value);
    }

    @Override
    public DoubleTensor pow(DoubleTensor exponent) {
        if (exponent.isScalar()) {
            return new SimpleScalarTensor(Math.pow(scalar, exponent.scalar()));
        }

        throw new IllegalArgumentException("Only scalar tensors supported");
    }

    @Override
    public DoubleTensor pow(double exponent) {
        return new SimpleScalarTensor(Math.pow(scalar, exponent));
    }

    @Override
    public DoubleTensor sqrt() {
        return pow(0.5);
    }

    @Override
    public DoubleTensor log() {
        return new SimpleScalarTensor(Math.log(scalar));
    }

    @Override
    public DoubleTensor sin() {
        return new SimpleScalarTensor(Math.sin(scalar));
    }

    @Override
    public DoubleTensor cos() {
        return new SimpleScalarTensor(Math.cos(scalar));
    }

    @Override
    public DoubleTensor asin() {
        return new SimpleScalarTensor(Math.asin(scalar));
    }

    @Override
    public DoubleTensor acos() {
        return new SimpleScalarTensor(Math.acos(scalar));
    }

    @Override
    public DoubleTensor exp() {
        return new SimpleScalarTensor(Math.exp(scalar));
    }

    @Override
    public DoubleTensor minus(DoubleTensor that) {
        if (that.isScalar()) {
            return new SimpleScalarTensor(scalar - that.scalar());
        }
        throw new IllegalArgumentException("Only scalar tensors supported");
    }

    @Override
    public DoubleTensor plus(DoubleTensor that) {
        if (that.isScalar()) {
            return new SimpleScalarTensor(scalar + that.scalar());
        }
        throw new IllegalArgumentException("Only scalar tensors supported");
    }

    @Override
    public DoubleTensor times(DoubleTensor that) {
        if (that.isScalar()) {
            return new SimpleScalarTensor(scalar * that.scalar());
        }
        throw new IllegalArgumentException("Only scalar tensors supported");
    }

    @Override
    public DoubleTensor div(DoubleTensor that) {
        if (that.isScalar()) {
            return new SimpleScalarTensor(scalar / that.scalar());
        }
        throw new IllegalArgumentException("Only scalar tensors supported");
    }

    @Override
    public DoubleTensor abs() {
        return new SimpleScalarTensor(Math.abs(scalar));
    }

    @Override
    public DoubleTensor unaryMinus() {
        return new SimpleScalarTensor(-scalar);
    }

    @Override
    public DoubleTensor getGreaterThanMask(DoubleTensor greaterThanThis) {
        if (greaterThanThis.isScalar()) {
            return new SimpleScalarTensor(scalar > greaterThanThis.scalar() ? 1 : 0);
        }
        throw new IllegalArgumentException("Only scalar tensors supported");
    }

    @Override
    public DoubleTensor getLessThanMask(DoubleTensor lessThanThis) {
        if (lessThanThis.isScalar()) {
            return new SimpleScalarTensor(scalar < lessThanThis.scalar() ? 1 : 0);
        }
        throw new IllegalArgumentException("Only scalar tensors supported");
    }

    @Override
    public DoubleTensor getLessThanOrEqualToMask(DoubleTensor lessThanOrEqualToThis) {
        if (lessThanOrEqualToThis.isScalar()) {
            return new SimpleScalarTensor(scalar <= lessThanOrEqualToThis.scalar() ? 1 : 0);
        }
        throw new IllegalArgumentException("Only scalar tensors supported");
    }

    @Override
    public DoubleTensor applyWhere(DoubleTensor withMask, double value) {
        if (withMask.isScalar()) {
            return new SimpleScalarTensor(withMask.scalar() == 1.0 ? value : scalar);
        }
        throw new IllegalArgumentException("Only scalar tensors supported");
    }

    @Override
    public DoubleTensor reciprocalInPlace() {
        return reciprocal();
    }

    @Override
    public DoubleTensor minusInPlace(double value) {
        return minusInPlace(value);
    }

    @Override
    public DoubleTensor plusInPlace(double value) {
        return plus(value);
    }

    @Override
    public DoubleTensor timesInPlace(double value) {
        return times(value);
    }

    @Override
    public DoubleTensor divInPlace(double value) {
        return div(value);
    }

    @Override
    public DoubleTensor powInPlace(DoubleTensor exponent) {
        return pow(exponent);
    }

    @Override
    public DoubleTensor powInPlace(double exponent) {
        return pow(exponent);
    }

    @Override
    public DoubleTensor sqrtInPlace() {
        return pow(0.5);
    }

    @Override
    public DoubleTensor logInPlace() {
        return log();
    }

    @Override
    public DoubleTensor sinInPlace() {
        return sin();
    }

    @Override
    public DoubleTensor cosInPlace() {
        return cos();
    }

    @Override
    public DoubleTensor asinInPlace() {
        return asin();
    }

    @Override
    public DoubleTensor acosInPlace() {
        return acos();
    }

    @Override
    public DoubleTensor expInPlace() {
        return exp();
    }

    @Override
    public DoubleTensor minusInPlace(DoubleTensor that) {
        return minus(that);
    }

    @Override
    public DoubleTensor plusInPlace(DoubleTensor that) {
        return plus(that);
    }

    @Override
    public DoubleTensor timesInPlace(DoubleTensor that) {
        return times(that);
    }

    @Override
    public DoubleTensor divInPlace(DoubleTensor that) {
        return div(that);
    }

    @Override
    public DoubleTensor unaryMinusInPlace() {
        return unaryMinus();
    }

    @Override
<<<<<<< HEAD
    public DoubleTensor absInPlace() {
        return abs();
=======
    public DoubleTensor applyInPlace(Function<Double, Double> f) {
        return apply(f);
>>>>>>> 98579791
    }

    @Override
    public double[] getLinearView() {
        return new double[]{scalar};
    }

    @Override
    public int getRank() {
        return 2;
    }

    @Override
    public int[] getShape() {
        return new int[]{1, 1};
    }

    @Override
    public int getLength() {
        return 1;
    }

}<|MERGE_RESOLUTION|>--- conflicted
+++ resolved
@@ -279,13 +279,13 @@
     }
 
     @Override
-<<<<<<< HEAD
     public DoubleTensor absInPlace() {
         return abs();
-=======
+    }
+
+    @Override
     public DoubleTensor applyInPlace(Function<Double, Double> f) {
         return apply(f);
->>>>>>> 98579791
     }
 
     @Override
