--- conflicted
+++ resolved
@@ -31,11 +31,7 @@
     }
 
     @Override
-<<<<<<< HEAD
-    protected DualNumber calculateDualNumber(Map<Vertex<?>, DualNumber> dualNumbers) {
-=======
-    public DualNumber calculateDualNumber(Map<Vertex, DualNumber> dualNumbers) {
->>>>>>> 83a826d3
+    public DualNumber calculateDualNumber(Map<Vertex<?>, DualNumber> dualNumbers) {
         return dualNumbers.get(inputVertex).pluck(index);
     }
 }