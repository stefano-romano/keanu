package io.improbable.keanu.vertices.dbl.probabilistic;

import io.improbable.keanu.distributions.continuous.Triangular;
import io.improbable.keanu.tensor.dbl.DoubleTensor;
import io.improbable.keanu.vertices.dbl.DoubleVertex;
import io.improbable.keanu.vertices.dbl.KeanuRandom;
import io.improbable.keanu.vertices.dbl.nonprobabilistic.ConstantDoubleVertex;

import java.util.Map;

import static io.improbable.keanu.tensor.TensorShapeValidation.checkHasSingleNonScalarShapeOrAllScalar;
import static io.improbable.keanu.tensor.TensorShapeValidation.checkTensorsMatchNonScalarShapeOrAreScalar;

public class TriangularVertex extends ProbabilisticDouble {

    private final DoubleVertex xMin;
    private final DoubleVertex xMax;
    private final DoubleVertex c;

    /**
     * One xMin, xMax, c or all three that match a proposed tensor shape of Triangular
     *
     * If all provided parameters are scalar then the proposed shape determines the shape
     *
<<<<<<< HEAD
     * @param shape the desired shape of the vertex
     * @param xMin  the xMin of the Triangular with either the same shape as specified for this vertex or a scalar
     * @param xMax  the xMax of the Triangular with either the same shape as specified for this vertex or a scalar
     * @param c     the c of the Triangular with either the same shape as specified for this vertex or a scalar
=======
     * @param tensorShape the desired shape of the vertex
     * @param xMin        the a of the Triangular with either the same shape as specified for this vertex or a scalar
     * @param xMax        the b of the Triangular with either the same shape as specified for this vertex or a scalar
     * @param c           the center of the Triangular with either the same shape as specified for this vertex or a scalar
>>>>>>> 30c7107d
     */
    public TriangularVertex(int[] tensorShape, DoubleVertex xMin, DoubleVertex xMax, DoubleVertex c) {

        checkTensorsMatchNonScalarShapeOrAreScalar(tensorShape, xMin.getShape(), xMax.getShape(), c.getShape());

        this.xMin = xMin;
        this.xMax = xMax;
        this.c = c;
        setParents(xMin, xMax, c);
        setValue(DoubleTensor.placeHolder(tensorShape));
    }

    public TriangularVertex(int[] tensorShape, DoubleVertex xMin, DoubleVertex xMax, double c) {
        this(tensorShape, xMin, xMax, new ConstantDoubleVertex(c));
    }

    public TriangularVertex(int[] tensorShape, DoubleVertex xMin, double xMax, DoubleVertex c) {
        this(tensorShape, xMin, new ConstantDoubleVertex(xMax), c);
    }

    public TriangularVertex(int[] tensorShape, DoubleVertex xMin, double xMax, double c) {
        this(tensorShape, xMin, new ConstantDoubleVertex(xMax), new ConstantDoubleVertex(c));
    }

    public TriangularVertex(int[] tensorShape, double xMin, DoubleVertex xMax, DoubleVertex c) {
        this(tensorShape, new ConstantDoubleVertex(xMin), xMax, c);
    }

    public TriangularVertex(int[] tensorShape, double xMin, double xMax, DoubleVertex c) {
        this(tensorShape, new ConstantDoubleVertex(xMin), new ConstantDoubleVertex(xMax), c);
    }

    public TriangularVertex(int[] tensorShape, double xMin, double xMax, double c) {
        this(tensorShape, new ConstantDoubleVertex(xMin), new ConstantDoubleVertex(xMax), new ConstantDoubleVertex(c));
    }

    /**
     * One to one constructor for mapping some shape of xMin, xMax and c to a matching shaped triangular.
     *
     * @param xMin the xMin of the Triangular with either the same shape as specified for this vertex or a scalar
     * @param xMax the xMax of the Triangular with either the same shape as specified for this vertex or a scalar
     * @param c    the c of the Triangular with either the same shape as specified for this vertex or a scalar
     */
    public TriangularVertex(DoubleVertex xMin, DoubleVertex xMax, DoubleVertex c) {
        this(checkHasSingleNonScalarShapeOrAllScalar(xMin.getShape(), xMax.getShape(), c.getShape()), xMin, xMax, c);
    }

    public TriangularVertex(DoubleVertex xMin, DoubleVertex xMax, double c) {
        this(xMin, xMax, new ConstantDoubleVertex(c));
    }

    public TriangularVertex(DoubleVertex xMin, double xMax, DoubleVertex c) {
        this(xMin, new ConstantDoubleVertex(xMax), c);
    }

    public TriangularVertex(DoubleVertex xMin, double xMax, double c) {
        this(xMin, new ConstantDoubleVertex(xMax), new ConstantDoubleVertex(c));
    }

    public TriangularVertex(double xMin, DoubleVertex xMax, DoubleVertex c) {
        this(new ConstantDoubleVertex(xMin), xMax, c);
    }

    public TriangularVertex(double xMin, double xMax, DoubleVertex c) {
        this(new ConstantDoubleVertex(xMin), new ConstantDoubleVertex(xMax), c);
    }

    public TriangularVertex(double xMin, double xMax, double c) {
        this(new ConstantDoubleVertex(xMin), new ConstantDoubleVertex(xMax), new ConstantDoubleVertex(c));
    }

    @Override
    public double logPdf(DoubleTensor value) {
        DoubleTensor xMinValues = xMin.getValue();
        DoubleTensor xMaxValues = xMax.getValue();
        DoubleTensor cValues = c.getValue();

        DoubleTensor logPdfs = Triangular.logPdf(xMinValues, xMaxValues, cValues, value);
        return logPdfs.sum();
    }

    @Override
    public Map<Long, DoubleTensor> dLogPdf(DoubleTensor value) {
        throw new UnsupportedOperationException();
    }

    @Override
    public DoubleTensor sample(KeanuRandom random) {
        return Triangular.sample(getShape(), xMin.getValue(), xMax.getValue(), c.getValue(), random);
    }
}<|MERGE_RESOLUTION|>--- conflicted
+++ resolved
@@ -22,17 +22,10 @@
      *
      * If all provided parameters are scalar then the proposed shape determines the shape
      *
-<<<<<<< HEAD
-     * @param shape the desired shape of the vertex
-     * @param xMin  the xMin of the Triangular with either the same shape as specified for this vertex or a scalar
-     * @param xMax  the xMax of the Triangular with either the same shape as specified for this vertex or a scalar
-     * @param c     the c of the Triangular with either the same shape as specified for this vertex or a scalar
-=======
      * @param tensorShape the desired shape of the vertex
-     * @param xMin        the a of the Triangular with either the same shape as specified for this vertex or a scalar
-     * @param xMax        the b of the Triangular with either the same shape as specified for this vertex or a scalar
+     * @param xMin        the xMin of the Triangular with either the same shape as specified for this vertex or a scalar
+     * @param xMax        the xMax of the Triangular with either the same shape as specified for this vertex or a scalar
      * @param c           the center of the Triangular with either the same shape as specified for this vertex or a scalar
->>>>>>> 30c7107d
      */
     public TriangularVertex(int[] tensorShape, DoubleVertex xMin, DoubleVertex xMax, DoubleVertex c) {
 
