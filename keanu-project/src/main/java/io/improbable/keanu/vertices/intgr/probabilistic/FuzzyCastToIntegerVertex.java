--- conflicted
+++ resolved
@@ -6,6 +6,7 @@
 import io.improbable.keanu.vertices.dbl.nonprobabilistic.ConstantDoubleVertex;
 import io.improbable.keanu.vertices.dbl.nonprobabilistic.diff.PartialDerivatives;
 import io.improbable.keanu.vertices.dbltensor.DoubleTensor;
+import io.improbable.keanu.vertices.dbltensor.KeanuRandom;
 import io.improbable.keanu.vertices.intgr.nonprobabilistic.ConstantIntegerVertex;
 
 import java.util.Map;
@@ -49,16 +50,9 @@
                                     int min,
                                     int max) {
         this(input,
-<<<<<<< HEAD
-                new ConstantDoubleVertex(fuzzinessSigma),
-                new ConstantIntegerVertex(min),
-                new ConstantIntegerVertex(max)
-=======
             new ConstantDoubleVertex(fuzzinessSigma),
             new ConstantIntegerVertex(min),
-            new ConstantIntegerVertex(max),
-            random
->>>>>>> ec37ce4f
+            new ConstantIntegerVertex(max)
         );
     }
 
@@ -111,12 +105,12 @@
     }
 
     @Override
-    public Integer sample(Random random) {
+    public Integer sample(KeanuRandom random) {
         double fuzzyDouble = sampleFuzzyDoubleInBounds(random);
         return (int) Math.round(fuzzyDouble);
     }
 
-    private double sampleFuzzyDoubleInBounds(Random random) {
+    private double sampleFuzzyDoubleInBounds(KeanuRandom random) {
         double mu = getClampedInput();
         double sigma = fuzzinessSigma.getValue();
 
