--- conflicted
+++ resolved
@@ -4,12 +4,8 @@
 import io.improbable.keanu.vertices.Vertex;
 import io.improbable.keanu.vertices.dbl.DoubleVertex;
 import io.improbable.keanu.vertices.dbl.nonprobabilistic.ConstantDoubleVertex;
-<<<<<<< HEAD
-import io.improbable.keanu.vertices.dbl.nonprobabilistic.diff.Infinitesimal;
+import io.improbable.keanu.vertices.dbl.nonprobabilistic.diff.PartialDerivatives;
 import io.improbable.keanu.vertices.dbltensor.DoubleTensor;
-=======
-import io.improbable.keanu.vertices.dbl.nonprobabilistic.diff.PartialDerivatives;
->>>>>>> c8415cff
 import io.improbable.keanu.vertices.intgr.nonprobabilistic.ConstantIntegerVertex;
 
 import java.util.Map;
@@ -139,21 +135,12 @@
         return Math.min(Math.max(input.getValue(), minClamped), maxClamped);
     }
 
-<<<<<<< HEAD
     private Map<String, DoubleTensor> convertDualNumbersToDiff(double dPdInput, double dPdSigma) {
-        Infinitesimal dPdInputsFromInput = input.getDualNumber().getInfinitesimal().multiplyBy(dPdInput);
-        Infinitesimal dPdInputsFromSigma = fuzzinessSigma.getDualNumber().getInfinitesimal().multiplyBy(dPdSigma);
-        Infinitesimal dPdInputs = dPdInputsFromInput.add(dPdInputsFromSigma);
-
-        return DoubleTensor.fromScalars(dPdInputs.getInfinitesimals());
-=======
-    private Map<String, Double> convertDualNumbersToDiff(double dPdInput, double dPdSigma) {
         PartialDerivatives dPdInputsFromInput = input.getDualNumber().getPartialDerivatives().multiplyBy(dPdInput);
         PartialDerivatives dPdInputsFromSigma = fuzzinessSigma.getDualNumber().getPartialDerivatives().multiplyBy(dPdSigma);
         PartialDerivatives dPdInputs = dPdInputsFromInput.add(dPdInputsFromSigma);
 
-        return dPdInputs.asMap();
->>>>>>> c8415cff
+        return DoubleTensor.fromScalars(dPdInputs.asMap());
     }
 
     private double s(double x, double sigma) {
