package io.improbable.keanu.vertices.dbltensor;

import java.util.HashMap;
import java.util.Map;

public interface DoubleTensor extends Tensor {

    static DoubleTensor create(double[] values, int[] shape) {
        return new Nd4jDoubleTensor(values, shape);
    }

    static DoubleTensor ones(int[] shape) {
        return Nd4jDoubleTensor.ones(shape);
    }

    static DoubleTensor zeros(int[] shape) {
        return Nd4jDoubleTensor.zeros(shape);
    }

    static DoubleTensor scalar(double scalarValue) {
        return new SimpleScalarTensor(scalarValue);
    }

<<<<<<< HEAD
    static DoubleTensor placeHolder(int[] shape) {
        return new Nd4jDoubleTensor(shape);
    }

    static Map<String, DoubleTensor> fromScalars(Map<String, Double> scalars) {
        Map<String, DoubleTensor> asTensors = new HashMap<>();
=======
    static Map<Long, DoubleTensor> fromScalars(Map<Long, Double> scalars) {
        Map<Long, DoubleTensor> asTensors = new HashMap<>();
>>>>>>> 21d03d79

        for (Map.Entry<Long, Double> entry : scalars.entrySet()) {
            asTensors.put(entry.getKey(), DoubleTensor.scalar(entry.getValue()));
        }

        return asTensors;
    }

    static Map<String, Double> toScalars(Map<String, DoubleTensor> tensors) {
        Map<String, Double> asScalars = new HashMap<>();

        for (Map.Entry<String, DoubleTensor> entry : tensors.entrySet()) {
            asScalars.put(entry.getKey(), entry.getValue().scalar());
        }

        return asScalars;
    }

    double getValue(int... index);

    void setValue(double value, int... index);

    double scalar();

    double sum();

    //New tensor Ops and transforms

    DoubleTensor reciprocal();

    DoubleTensor minus(double value);

    DoubleTensor plus(double value);

    DoubleTensor times(double value);

    DoubleTensor div(double value);

    DoubleTensor pow(DoubleTensor exponent);

    DoubleTensor pow(double exponent);

    DoubleTensor log();

    DoubleTensor sin();

    DoubleTensor cos();

    DoubleTensor asin();

    DoubleTensor acos();

    DoubleTensor exp();

    DoubleTensor minus(DoubleTensor that);

    DoubleTensor plus(DoubleTensor that);

    DoubleTensor times(DoubleTensor that);

    DoubleTensor div(DoubleTensor that);

    DoubleTensor unaryMinus();

    DoubleTensor getGreaterThanMask(DoubleTensor greaterThanThis);

    DoubleTensor getLessThanOrEqualToMask(DoubleTensor lessThanThis);

    DoubleTensor applyWhere(DoubleTensor withMask, double value);

    //In place Ops and Transforms. These mutate the source vertex (i.e. this).

    DoubleTensor reciprocalInPlace();

    DoubleTensor minusInPlace(double value);

    DoubleTensor plusInPlace(double value);

    DoubleTensor timesInPlace(double value);

    DoubleTensor divInPlace(double value);

    DoubleTensor powInPlace(DoubleTensor exponent);

    DoubleTensor powInPlace(double exponent);

    DoubleTensor logInPlace();

    DoubleTensor sinInPlace();

    DoubleTensor cosInPlace();

    DoubleTensor asinInPlace();

    DoubleTensor acosInPlace();

    DoubleTensor expInPlace();

    DoubleTensor minusInPlace(DoubleTensor that);

    DoubleTensor plusInPlace(DoubleTensor that);

    DoubleTensor timesInPlace(DoubleTensor that);

    DoubleTensor divInPlace(DoubleTensor that);

    DoubleTensor unaryMinusInPlace();

    double[] getLinearView();

}<|MERGE_RESOLUTION|>--- conflicted
+++ resolved
@@ -21,17 +21,12 @@
         return new SimpleScalarTensor(scalarValue);
     }
 
-<<<<<<< HEAD
     static DoubleTensor placeHolder(int[] shape) {
         return new Nd4jDoubleTensor(shape);
     }
 
-    static Map<String, DoubleTensor> fromScalars(Map<String, Double> scalars) {
-        Map<String, DoubleTensor> asTensors = new HashMap<>();
-=======
     static Map<Long, DoubleTensor> fromScalars(Map<Long, Double> scalars) {
         Map<Long, DoubleTensor> asTensors = new HashMap<>();
->>>>>>> 21d03d79
 
         for (Map.Entry<Long, Double> entry : scalars.entrySet()) {
             asTensors.put(entry.getKey(), DoubleTensor.scalar(entry.getValue()));
@@ -40,10 +35,10 @@
         return asTensors;
     }
 
-    static Map<String, Double> toScalars(Map<String, DoubleTensor> tensors) {
-        Map<String, Double> asScalars = new HashMap<>();
+    static Map<Long, Double> toScalars(Map<Long, DoubleTensor> tensors) {
+        Map<Long, Double> asScalars = new HashMap<>();
 
-        for (Map.Entry<String, DoubleTensor> entry : tensors.entrySet()) {
+        for (Map.Entry<Long, DoubleTensor> entry : tensors.entrySet()) {
             asScalars.put(entry.getKey(), entry.getValue().scalar());
         }
 
