--- conflicted
+++ resolved
@@ -102,13 +102,9 @@
 
     DoubleTensor applyWhere(DoubleTensor withMask, double value);
 
-<<<<<<< HEAD
     DoubleTensor abs();
 
-    DoubleTensor apply(Function<Double, Double> f);
-=======
     DoubleTensor apply(Function<Double, Double> function);
->>>>>>> 48e3ec28
 
     //In place Ops and Transforms. These mutate the source vertex (i.e. this).
 
@@ -150,13 +146,9 @@
 
     DoubleTensor unaryMinusInPlace();
 
-<<<<<<< HEAD
     DoubleTensor absInPlace();
 
-    DoubleTensor applyInPlace(Function<Double, Double> f);
-=======
     DoubleTensor applyInPlace(Function<Double, Double> function);
->>>>>>> 48e3ec28
 
     double[] getLinearView();
 
