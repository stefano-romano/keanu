--- conflicted
+++ resolved
@@ -43,13 +43,8 @@
     }
 
     @Override
-<<<<<<< HEAD
     public DualNumber calculateDualNumber(Map<Vertex, DualNumber> dualNumbers) {
-        throw new UnsupportedOperationException("if is non-differentiable");
-=======
-    protected DualNumber calculateDualNumber(Map<Vertex, DualNumber> dualNumbers) {
         return DualNumber.ifThenElse(predicate.getValue(), dualNumbers.get(thn), dualNumbers.get(els));
->>>>>>> 013797f7
     }
 
 }