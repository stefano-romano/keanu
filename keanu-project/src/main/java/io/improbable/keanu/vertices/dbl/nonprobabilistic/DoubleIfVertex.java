--- conflicted
+++ resolved
@@ -37,11 +37,7 @@
     }
 
     @Override
-<<<<<<< HEAD
-    protected DualNumber calculateDualNumber(Map<Vertex<?>, DualNumber> dualNumbers) {
-=======
-    public DualNumber calculateDualNumber(Map<Vertex, DualNumber> dualNumbers) {
->>>>>>> 83a826d3
+    public DualNumber calculateDualNumber(Map<Vertex<?>, DualNumber> dualNumbers) {
         throw new UnsupportedOperationException("if is non-differentiable");
     }
 }