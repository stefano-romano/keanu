--- conflicted
+++ resolved
@@ -10,11 +10,7 @@
 import io.improbable.keanu.vertices.dbl.DoubleVertex;
 import io.improbable.keanu.vertices.dbl.KeanuRandom;
 import io.improbable.keanu.vertices.dbl.nonprobabilistic.diff.DualNumber;
-<<<<<<< HEAD
 import io.improbable.keanu.vertices.dbl.nonprobabilistic.diff.PartialDerivatives;
-import io.improbable.keanu.vertices.update.NonProbabilisticValueUpdater;
-=======
->>>>>>> fe204995
 
 public class DoubleIfVertex extends DoubleVertex implements NonProbabilistic<DoubleTensor> {
 
@@ -44,7 +40,15 @@
     }
 
     @Override
-<<<<<<< HEAD
+    public DoubleTensor calculate() {
+        return op(predicate.getValue(), thn.getValue(), els.getValue());
+    }
+
+    private DoubleTensor op(BooleanTensor predicate, DoubleTensor thn, DoubleTensor els) {
+        return predicate.setDoubleIf(thn, els);
+    }
+
+    @Override
     public Map<Vertex, PartialDerivatives> reverseModeAutoDifferentiation(PartialDerivatives derivativeOfOutputsWithRespectToSelf) {
         Map<Vertex, PartialDerivatives> partials = new HashMap<>();
         BooleanTensor predicateValue = predicate.getValue();
@@ -53,13 +57,4 @@
         return partials;
     }
 
-=======
-    public DoubleTensor calculate() {
-        return op(predicate.getValue(), thn.getValue(), els.getValue());
-    }
-
-    private DoubleTensor op(BooleanTensor predicate, DoubleTensor thn, DoubleTensor els) {
-        return predicate.setDoubleIf(thn, els);
-    }
->>>>>>> fe204995
 }