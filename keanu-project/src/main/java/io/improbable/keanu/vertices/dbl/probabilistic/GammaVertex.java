package io.improbable.keanu.vertices.dbl.probabilistic;

import static io.improbable.keanu.distributions.dual.Diffs.A;
import static io.improbable.keanu.distributions.dual.Diffs.K;
import static io.improbable.keanu.distributions.dual.Diffs.THETA;
import static io.improbable.keanu.distributions.dual.Diffs.X;
import static io.improbable.keanu.tensor.TensorShape.shapeToDesiredRankByPrependingOnes;
import static io.improbable.keanu.tensor.TensorShapeValidation.checkHasSingleNonScalarShapeOrAllScalar;
import static io.improbable.keanu.tensor.TensorShapeValidation.checkTensorsMatchNonScalarShapeOrAreScalar;

import java.util.Map;

import io.improbable.keanu.distributions.continuous.Gamma;
import io.improbable.keanu.distributions.dual.Diffs;
import io.improbable.keanu.tensor.TensorShape;
import io.improbable.keanu.tensor.dbl.DoubleTensor;
import io.improbable.keanu.vertices.dbl.DoubleVertex;
import io.improbable.keanu.vertices.dbl.KeanuRandom;
import io.improbable.keanu.vertices.dbl.nonprobabilistic.ConstantDoubleVertex;
import io.improbable.keanu.vertices.dbl.nonprobabilistic.diff.PartialDerivatives;

public class GammaVertex extends DoubleVertex implements ProbabilisticDouble {

    private final DoubleVertex theta;
    private final DoubleVertex k;

    /**
     * Theta or k or both driving an arbitrarily shaped tensor of Gamma
     * <p>
     * If all provided parameters are scalar then the proposed shape determines the shape
     *
     * @param tensorShape the desired shape of the vertex
     * @param theta       the theta (scale) of the Gamma with either the same shape as specified for this vertex
     * @param k           the k (shape) of the Gamma with either the same shape as specified for this vertex
     */
<<<<<<< HEAD
    public GammaVertex(int[] tensorShape, DoubleVertex location, DoubleVertex theta, DoubleVertex k) {
=======
    public GammaVertex(int[] tensorShape, DoubleVertex theta, DoubleVertex k) {
        super(new ProbabilisticValueUpdater<>());
>>>>>>> fbcc965c

        checkTensorsMatchNonScalarShapeOrAreScalar(tensorShape, theta.getShape(), k.getShape());

        this.theta = theta;
        this.k = k;
        setParents(theta, k);
        setValue(DoubleTensor.placeHolder(tensorShape));
    }

    /**
     * One to one constructor for mapping some shape of theta and k to matching shaped gamma.
     *
     * @param theta    the theta (scale) of the Gamma with either the same shape as specified for this vertex
     * @param k        the k (shape) of the Gamma with either the same shape as specified for this vertex
     */
    public GammaVertex(DoubleVertex theta, DoubleVertex k) {
        this(checkHasSingleNonScalarShapeOrAllScalar(theta.getShape(), k.getShape()), theta, k);
    }

    public GammaVertex(DoubleVertex theta, double k) {
        this(theta, new ConstantDoubleVertex(k));
    }

    public GammaVertex(double theta, DoubleVertex k) {
        this(new ConstantDoubleVertex(theta), k);
    }

    public GammaVertex(double theta, double k) {
        this(new ConstantDoubleVertex(theta), new ConstantDoubleVertex(k));
    }

    @Override
    public double logProb(DoubleTensor value) {
        DoubleTensor thetaValues = theta.getValue();
        DoubleTensor kValues = k.getValue();

        DoubleTensor logPdfs = Gamma.withParameters(thetaValues, kValues).logProb(value);
        return logPdfs.sum();
    }

    @Override
    public Map<Long, DoubleTensor> dLogProb(DoubleTensor value) {
        Diffs dlnP = Gamma.withParameters(theta.getValue(), k.getValue()).dLogProb(value);

        return convertDualNumbersToDiff(dlnP.get(THETA).getValue(), dlnP.get(K).getValue(), dlnP.get(X).getValue());
    }

    private Map<Long, DoubleTensor> convertDualNumbersToDiff(DoubleTensor dLogPdtheta,
                                                             DoubleTensor dLogPdk,
                                                             DoubleTensor dLogPdx) {

        PartialDerivatives dLogPdInputsFromTheta = theta.getDualNumber().getPartialDerivatives().multiplyBy(dLogPdtheta);
        PartialDerivatives dLogPdInputsFromK = k.getDualNumber().getPartialDerivatives().multiplyBy(dLogPdk);
        PartialDerivatives dLogPdInputs = dLogPdInputsFromTheta.add(dLogPdInputsFromK);

        if (!this.isObserved()) {
            dLogPdInputs.putWithRespectTo(getId(), dLogPdx.reshape(
                shapeToDesiredRankByPrependingOnes(dLogPdx.getShape(), dLogPdx.getRank() + getValue().getRank()))
            );
        }

        PartialDerivatives summed = dLogPdInputs.sum(true, TensorShape.dimensionRange(0, getShape().length));
        return summed.asMap();
    }

    @Override
    public DoubleTensor sample(KeanuRandom random) {
        return Gamma.withParameters(theta.getValue(), k.getValue()).sample(getShape(), random);
    }

}<|MERGE_RESOLUTION|>--- conflicted
+++ resolved
@@ -1,6 +1,5 @@
 package io.improbable.keanu.vertices.dbl.probabilistic;
 
-import static io.improbable.keanu.distributions.dual.Diffs.A;
 import static io.improbable.keanu.distributions.dual.Diffs.K;
 import static io.improbable.keanu.distributions.dual.Diffs.THETA;
 import static io.improbable.keanu.distributions.dual.Diffs.X;
@@ -33,12 +32,7 @@
      * @param theta       the theta (scale) of the Gamma with either the same shape as specified for this vertex
      * @param k           the k (shape) of the Gamma with either the same shape as specified for this vertex
      */
-<<<<<<< HEAD
-    public GammaVertex(int[] tensorShape, DoubleVertex location, DoubleVertex theta, DoubleVertex k) {
-=======
     public GammaVertex(int[] tensorShape, DoubleVertex theta, DoubleVertex k) {
-        super(new ProbabilisticValueUpdater<>());
->>>>>>> fbcc965c
 
         checkTensorsMatchNonScalarShapeOrAreScalar(tensorShape, theta.getShape(), k.getShape());
 
@@ -51,8 +45,8 @@
     /**
      * One to one constructor for mapping some shape of theta and k to matching shaped gamma.
      *
-     * @param theta    the theta (scale) of the Gamma with either the same shape as specified for this vertex
-     * @param k        the k (shape) of the Gamma with either the same shape as specified for this vertex
+     * @param theta the theta (scale) of the Gamma with either the same shape as specified for this vertex
+     * @param k     the k (shape) of the Gamma with either the same shape as specified for this vertex
      */
     public GammaVertex(DoubleVertex theta, DoubleVertex k) {
         this(checkHasSingleNonScalarShapeOrAllScalar(theta.getShape(), k.getShape()), theta, k);
