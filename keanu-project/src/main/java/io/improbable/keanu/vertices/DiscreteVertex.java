package io.improbable.keanu.vertices;

import io.improbable.keanu.vertices.dbltensor.DoubleTensor;

import java.util.Map;

public abstract class DiscreteVertex<T> extends Vertex<T> {

    @Override
    public final double logProb(T value) {
        return logPmf(value);
    }

<<<<<<< HEAD
=======
    @Override
>>>>>>> d0e0794a
    public final Map<String, DoubleTensor> dLogProb(T value) {
        return dLogPmf(value);
    }

    public abstract double logPmf(T value);

    public abstract Map<String, DoubleTensor> dLogPmf(T value);

}<|MERGE_RESOLUTION|>--- conflicted
+++ resolved
@@ -11,10 +11,7 @@
         return logPmf(value);
     }
 
-<<<<<<< HEAD
-=======
     @Override
->>>>>>> d0e0794a
     public final Map<String, DoubleTensor> dLogProb(T value) {
         return dLogPmf(value);
     }
