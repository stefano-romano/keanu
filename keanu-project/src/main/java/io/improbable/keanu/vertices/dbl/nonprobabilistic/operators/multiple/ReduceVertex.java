package io.improbable.keanu.vertices.dbl.nonprobabilistic.operators.multiple;

<<<<<<< HEAD
=======
import java.util.ArrayList;
import java.util.Arrays;
import java.util.Collection;
import java.util.Iterator;
import java.util.List;
import java.util.Map;
import java.util.function.BiFunction;
import java.util.function.Function;
import java.util.function.Supplier;
import java.util.stream.Collectors;

import io.improbable.keanu.tensor.TensorShapeValidation;
>>>>>>> 939162b2
import io.improbable.keanu.tensor.dbl.DoubleTensor;
import io.improbable.keanu.vertices.Vertex;
import io.improbable.keanu.vertices.dbl.Differentiable;
import io.improbable.keanu.vertices.dbl.DoubleVertex;
import io.improbable.keanu.vertices.dbl.KeanuRandom;
import io.improbable.keanu.vertices.dbl.nonprobabilistic.diff.DualNumber;
<<<<<<< HEAD
import io.improbable.keanu.vertices.dbl.nonprobabilistic.diff.PartialDerivatives;

import java.util.*;
import java.util.function.BiFunction;
import java.util.function.Function;
import java.util.function.Supplier;
import java.util.stream.Collectors;

import static io.improbable.keanu.tensor.TensorShapeValidation.checkAllShapesMatch;

public class ReduceVertex extends NonProbabilisticDouble {
=======
import io.improbable.keanu.vertices.update.NonProbabilisticValueUpdater;

public class ReduceVertex extends DoubleVertex implements Differentiable {
>>>>>>> 939162b2
    private final List<? extends Vertex<DoubleTensor>> inputs;
    private final BiFunction<DoubleTensor, DoubleTensor, DoubleTensor> reduceFunction;
    private final Supplier<DualNumber> dualNumberSupplier;
    private final Function<PartialDerivatives, Map<Vertex, PartialDerivatives>> reverseModeAutoDiffLambda;

<<<<<<< HEAD
    public ReduceVertex(int[] shape, Collection<? extends Vertex<DoubleTensor>> inputs,
                        BiFunction<DoubleTensor, DoubleTensor, DoubleTensor> reduceFunction,
                        Supplier<DualNumber> dualNumberSupplier,
                        Function<PartialDerivatives, Map<Vertex, PartialDerivatives>> reverseModeAutoDiffLambda) {
=======
    public ReduceVertex(int[] shape, Collection<? extends Vertex<DoubleTensor>> inputs, BiFunction<DoubleTensor, DoubleTensor, DoubleTensor> f, Supplier<DualNumber> dualNumberSupplier) {
        super(new NonProbabilisticValueUpdater<>(v -> ((ReduceVertex) v).applyReduce(Vertex::getValue)));
>>>>>>> 939162b2
        if (inputs.size() < 2) {
            throw new IllegalArgumentException("ReduceVertex should have at least two input vertices, called with " + inputs.size());
        }

        this.inputs = new ArrayList<>(inputs);
        this.reduceFunction = reduceFunction;
        this.dualNumberSupplier = dualNumberSupplier;
        this.reverseModeAutoDiffLambda = reverseModeAutoDiffLambda;
        setParents(inputs);
        setValue(DoubleTensor.placeHolder(shape));
    }

    public ReduceVertex(int[] shape, BiFunction<DoubleTensor, DoubleTensor, DoubleTensor> reduceFunction,
                        Supplier<DualNumber> dualNumberSupplier,
                        Function<PartialDerivatives, Map<Vertex, PartialDerivatives>> reverseModeAutoDiffLambda,
                        Vertex<DoubleTensor>... input) {
        this(shape, Arrays.asList(input), reduceFunction, dualNumberSupplier, reverseModeAutoDiffLambda);
    }

    public ReduceVertex(int[] shape, Collection<? extends Vertex<DoubleTensor>> inputs,
                        BiFunction<DoubleTensor, DoubleTensor, DoubleTensor> reduceFunction) {
        this(shape, inputs, reduceFunction, null, null);
    }

    /**
     * Reduce vertex that assumes shape as inputs
     *
     * @param reduceFunction            reduce function
     * @param dualNumberSupplier        auto diff supplier
     * @param reverseModeAutoDiffLambda function for returning diff
     * @param input                     input vertices to reduce
     */
    public ReduceVertex(BiFunction<DoubleTensor, DoubleTensor, DoubleTensor> reduceFunction,
                        Supplier<DualNumber> dualNumberSupplier,
                        Function<PartialDerivatives, Map<Vertex, PartialDerivatives>> reverseModeAutoDiffLambda,
                        Vertex<DoubleTensor>... input) {
        this(checkAllShapesMatch(Arrays.stream(input).map(Vertex::getShape).collect(Collectors.toList())),
            Arrays.asList(input), reduceFunction, dualNumberSupplier, reverseModeAutoDiffLambda);
    }

    /**
     * Reduce vertex that assumes shape as inputs
     *
     * @param reduceFunction reduce function
     * @param inputs         input vertices to reduce
     */
    public ReduceVertex(List<? extends Vertex<DoubleTensor>> inputs,
                        BiFunction<DoubleTensor, DoubleTensor, DoubleTensor> reduceFunction) {
        this(checkAllShapesMatch(inputs.stream().map(Vertex::getShape).collect(Collectors.toList())),
            inputs, reduceFunction, null, null
        );
    }

    @Override
    public DoubleTensor sample(KeanuRandom random) {
        return applyReduce(vertex -> vertex.sample(random));
    }

    private DoubleTensor applyReduce(Function<Vertex<DoubleTensor>, DoubleTensor> mapper) {
        Iterator<? extends Vertex<DoubleTensor>> inputIterator = inputs.iterator();

        DoubleTensor result = inputIterator.next().getValue();
        while (inputIterator.hasNext()) {
            result = reduceFunction.apply(result, mapper.apply(inputIterator.next()));
        }

        return result;
    }

    @Override
    public DualNumber calculateDualNumber(Map<Vertex, DualNumber> dualNumbers) {
        if (dualNumberSupplier != null) {
            return dualNumberSupplier.get();
        }

        throw new UnsupportedOperationException();
    }

    @Override
    protected Map<Vertex, PartialDerivatives> reverseModeAutoDifferentiation(PartialDerivatives derivativeOfOutputsWithRespectToSelf) {
        return reverseModeAutoDiffLambda.apply(derivativeOfOutputsWithRespectToSelf);
    }
}<|MERGE_RESOLUTION|>--- conflicted
+++ resolved
@@ -1,7 +1,7 @@
 package io.improbable.keanu.vertices.dbl.nonprobabilistic.operators.multiple;
 
-<<<<<<< HEAD
-=======
+import static io.improbable.keanu.tensor.TensorShapeValidation.checkAllShapesMatch;
+
 import java.util.ArrayList;
 import java.util.Arrays;
 import java.util.Collection;
@@ -13,45 +13,26 @@
 import java.util.function.Supplier;
 import java.util.stream.Collectors;
 
-import io.improbable.keanu.tensor.TensorShapeValidation;
->>>>>>> 939162b2
 import io.improbable.keanu.tensor.dbl.DoubleTensor;
 import io.improbable.keanu.vertices.Vertex;
 import io.improbable.keanu.vertices.dbl.Differentiable;
 import io.improbable.keanu.vertices.dbl.DoubleVertex;
 import io.improbable.keanu.vertices.dbl.KeanuRandom;
 import io.improbable.keanu.vertices.dbl.nonprobabilistic.diff.DualNumber;
-<<<<<<< HEAD
 import io.improbable.keanu.vertices.dbl.nonprobabilistic.diff.PartialDerivatives;
-
-import java.util.*;
-import java.util.function.BiFunction;
-import java.util.function.Function;
-import java.util.function.Supplier;
-import java.util.stream.Collectors;
-
-import static io.improbable.keanu.tensor.TensorShapeValidation.checkAllShapesMatch;
-
-public class ReduceVertex extends NonProbabilisticDouble {
-=======
 import io.improbable.keanu.vertices.update.NonProbabilisticValueUpdater;
 
 public class ReduceVertex extends DoubleVertex implements Differentiable {
->>>>>>> 939162b2
     private final List<? extends Vertex<DoubleTensor>> inputs;
     private final BiFunction<DoubleTensor, DoubleTensor, DoubleTensor> reduceFunction;
     private final Supplier<DualNumber> dualNumberSupplier;
     private final Function<PartialDerivatives, Map<Vertex, PartialDerivatives>> reverseModeAutoDiffLambda;
 
-<<<<<<< HEAD
     public ReduceVertex(int[] shape, Collection<? extends Vertex<DoubleTensor>> inputs,
                         BiFunction<DoubleTensor, DoubleTensor, DoubleTensor> reduceFunction,
                         Supplier<DualNumber> dualNumberSupplier,
                         Function<PartialDerivatives, Map<Vertex, PartialDerivatives>> reverseModeAutoDiffLambda) {
-=======
-    public ReduceVertex(int[] shape, Collection<? extends Vertex<DoubleTensor>> inputs, BiFunction<DoubleTensor, DoubleTensor, DoubleTensor> f, Supplier<DualNumber> dualNumberSupplier) {
         super(new NonProbabilisticValueUpdater<>(v -> ((ReduceVertex) v).applyReduce(Vertex::getValue)));
->>>>>>> 939162b2
         if (inputs.size() < 2) {
             throw new IllegalArgumentException("ReduceVertex should have at least two input vertices, called with " + inputs.size());
         }
@@ -131,7 +112,7 @@
     }
 
     @Override
-    protected Map<Vertex, PartialDerivatives> reverseModeAutoDifferentiation(PartialDerivatives derivativeOfOutputsWithRespectToSelf) {
+    public Map<Vertex, PartialDerivatives> reverseModeAutoDifferentiation(PartialDerivatives derivativeOfOutputsWithRespectToSelf) {
         return reverseModeAutoDiffLambda.apply(derivativeOfOutputsWithRespectToSelf);
     }
 }