package io.improbable.keanu.vertices.bool.nonprobabilistic.operators.binary;

import static io.improbable.keanu.tensor.TensorShapeValidation.checkHasSingleNonScalarShapeOrAllScalar;

import java.util.function.BiFunction;

import io.improbable.keanu.tensor.Tensor;
import io.improbable.keanu.tensor.bool.BooleanTensor;
import io.improbable.keanu.vertices.NonProbabilistic;
import io.improbable.keanu.vertices.Vertex;
import io.improbable.keanu.vertices.bool.BoolVertex;
import io.improbable.keanu.vertices.dbl.KeanuRandom;
import io.improbable.keanu.vertices.update.NonProbabilisticValueUpdater;

<<<<<<< HEAD
public class BoolBinaryOpVertex<A extends Tensor, B extends Tensor> extends BoolVertex {
=======
public abstract class BoolBinaryOpVertex<A extends Tensor, B extends Tensor> extends BoolVertex implements NonProbabilistic<BooleanTensor> {
>>>>>>> 6a3f73de

    protected final Vertex<A> a;
    protected final Vertex<B> b;
    private final BiFunction<A, B, BooleanTensor> op;

    public BoolBinaryOpVertex(Vertex<A> a, Vertex<B> b, BiFunction<A, B, BooleanTensor> op) {
        this(checkHasSingleNonScalarShapeOrAllScalar(a.getShape(), b.getShape()), a, b, op);
    }

    public BoolBinaryOpVertex(int[] shape, Vertex<A> a, Vertex<B> b, BiFunction<A, B, BooleanTensor> op) {
        super(new NonProbabilisticValueUpdater<>(v -> op.apply(a.getValue(), b.getValue())));

<<<<<<< HEAD
=======
    public BoolBinaryOpVertex(int[] shape, Vertex<A> a, Vertex<B> b) {
        super(new NonProbabilisticValueUpdater<>(v -> ((BoolBinaryOpVertex<A, B>) v).op(a.getValue(), b.getValue())));

>>>>>>> 6a3f73de
        this.a = a;
        this.b = b;
        this.op = op;
        setParents(a, b);
        setValue(BooleanTensor.placeHolder(shape));
    }

    @Override
    public BooleanTensor sample(KeanuRandom random) {
        return op.apply(a.sample(random), b.sample(random));
    }

    protected abstract BooleanTensor op(A a, B b);

    @Override
<<<<<<< HEAD
    public boolean matchesObservation() {
        return op.apply(a.getValue(), b.getValue()).elementwiseEquals(getValue()).allTrue();
=======
    public boolean contradictsObservation() {
        return isObserved() && !op(a.getValue(), b.getValue()).elementwiseEquals(getValue()).allTrue();
>>>>>>> 6a3f73de
    }
}<|MERGE_RESOLUTION|>--- conflicted
+++ resolved
@@ -12,11 +12,7 @@
 import io.improbable.keanu.vertices.dbl.KeanuRandom;
 import io.improbable.keanu.vertices.update.NonProbabilisticValueUpdater;
 
-<<<<<<< HEAD
-public class BoolBinaryOpVertex<A extends Tensor, B extends Tensor> extends BoolVertex {
-=======
-public abstract class BoolBinaryOpVertex<A extends Tensor, B extends Tensor> extends BoolVertex implements NonProbabilistic<BooleanTensor> {
->>>>>>> 6a3f73de
+public class BoolBinaryOpVertex<A extends Tensor, B extends Tensor> extends BoolVertex implements NonProbabilistic<BooleanTensor> {
 
     protected final Vertex<A> a;
     protected final Vertex<B> b;
@@ -29,12 +25,6 @@
     public BoolBinaryOpVertex(int[] shape, Vertex<A> a, Vertex<B> b, BiFunction<A, B, BooleanTensor> op) {
         super(new NonProbabilisticValueUpdater<>(v -> op.apply(a.getValue(), b.getValue())));
 
-<<<<<<< HEAD
-=======
-    public BoolBinaryOpVertex(int[] shape, Vertex<A> a, Vertex<B> b) {
-        super(new NonProbabilisticValueUpdater<>(v -> ((BoolBinaryOpVertex<A, B>) v).op(a.getValue(), b.getValue())));
-
->>>>>>> 6a3f73de
         this.a = a;
         this.b = b;
         this.op = op;
@@ -47,15 +37,8 @@
         return op.apply(a.sample(random), b.sample(random));
     }
 
-    protected abstract BooleanTensor op(A a, B b);
-
     @Override
-<<<<<<< HEAD
-    public boolean matchesObservation() {
-        return op.apply(a.getValue(), b.getValue()).elementwiseEquals(getValue()).allTrue();
-=======
     public boolean contradictsObservation() {
-        return isObserved() && !op(a.getValue(), b.getValue()).elementwiseEquals(getValue()).allTrue();
->>>>>>> 6a3f73de
+        return isObserved() && !op.apply(a.getValue(), b.getValue()).elementwiseEquals(getValue()).allTrue();
     }
 }