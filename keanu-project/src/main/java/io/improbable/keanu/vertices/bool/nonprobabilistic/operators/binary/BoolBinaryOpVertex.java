--- conflicted
+++ resolved
@@ -20,17 +20,7 @@
     }
 
     @Override
-<<<<<<< HEAD
-    public Boolean getDerivedValue(){
-=======
-    public Boolean lazyEval() {
-        setValue(op(a.lazyEval(), b.lazyEval()));
-        return getValue();
-    }
-
-    @Override
     public Boolean getDerivedValue() {
->>>>>>> 36e397d2
         return op(a.getValue(), b.getValue());
     }
 
