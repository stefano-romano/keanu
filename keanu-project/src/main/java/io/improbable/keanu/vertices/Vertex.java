--- conflicted
+++ resolved
@@ -23,65 +23,21 @@
      * will differ from the probability by a constant.
      *
      * @param value The supplied value.
-     * @return The log prob.
+     * @return The natural log of the probability density at the supplied value
      */
     public abstract double logProb(T value);
 
-<<<<<<< HEAD
     public double logProbAtValue() {
         return logProb(getValue());
-=======
-    /**
-     * @return the density at the vertex's current value
-     */
-    public double densityAtValue() {
-        return density(getValue());
-    }
-
-    /**
-     * @param value The supplied value.
-     * @return The natural log of the probability density at the supplied value
-     */
-    public double logDensity(T value) {
-        return Math.log(density(value));
-    }
-
-    /**
-     * @return the natural log of the density at the vertex's value
-     */
-    public double logDensityAtValue() {
-        return logDensity(getValue());
->>>>>>> a4b0cc5b
     }
 
     /**
      * The partial derivatives of the natural log prob.
      *
      * @param value at a given value
-     */
-<<<<<<< HEAD
+     * @return the partial derivatives of the log density
+     */
     public abstract Map<String, Double> dLogProb(T value);
-=======
-    public abstract Map<String, Double> dDensityAtValue();
-
-    /**
-     * This is the same as dDensityAtValue except for the log of the density. For numerical
-     * stability a vertex may chose to override this method but if not overridden, the
-     * chain rule is used to calculate the derivative of the log of the density.
-     * <p>
-     * dlog(P)/dx = (dP/dx)*(1/P(x))
-     *
-     * @return the partial derivatives of the log density
-     */
-    public Map<String, Double> dlnDensityAtValue() {
-
-        final double density = densityAtValue();
-        Map<String, Double> dDensityAtValue = dDensityAtValue();
-        Map<String, Double> dLnDensity = new HashMap<>();
-        for (String vertexId : dDensityAtValue.keySet()) {
-            dLnDensity.put(vertexId, dDensityAtValue.get(vertexId) / density);
-        }
->>>>>>> a4b0cc5b
 
     public Map<String, Double> dLogProbAtValue() {
         return dLogProb(getValue());
