--- conflicted
+++ resolved
@@ -18,13 +18,9 @@
     private final DoubleVertex beta;
 
     /**
-<<<<<<< HEAD
-     * One a or b or both that match a proposed tensor shape of Inverse Gamma
-     *
+     * One alpha or beta or both driving an arbitrarily shaped tensor of Inverse Gamma
+     * <p>
      * If all provided parameters are scalar then the proposed shape determines the shape
-=======
-     * One alpha or beta or both driving an arbitrarily shaped tensor of Inverse Gamma
->>>>>>> 30c7107d
      *
      * @param tensorShape the desired shape of the vertex
      * @param alpha       the alpha of the Inverse Gamma with either the same shape as specified for this vertex or alpha scalar
@@ -40,13 +36,8 @@
     }
 
     /**
-<<<<<<< HEAD
-     * One to one constructor for mapping some shape of a and b to
-     * a matching shaped Inverse Gamma.
-=======
      * One to one constructor for mapping some shape of alpha and beta to
-     * alpha matching shaped inverse gamma.
->>>>>>> 30c7107d
+     * alpha matching shaped Inverse Gamma.
      *
      * @param alpha the alpha of the Inverse Gamma with either the same shape as specified for this vertex or alpha scalar
      * @param beta  the beta of the Inverse Gamma with either the same shape as specified for this vertex or alpha scalar
