--- conflicted
+++ resolved
@@ -1,18 +1,14 @@
 package io.improbable.keanu.vertices.generic.nonprobabilistic;
+
+import java.util.List;
+import java.util.Map;
 
 import io.improbable.keanu.tensor.Tensor;
 import io.improbable.keanu.vertices.NonProbabilistic;
 import io.improbable.keanu.vertices.Vertex;
 import io.improbable.keanu.vertices.dbl.KeanuRandom;
 
-<<<<<<< HEAD
 public class CPTVertex<OUT extends Tensor> extends Vertex<OUT> implements NonProbabilistic<OUT> {
-=======
-import java.util.List;
-import java.util.Map;
-
-public class CPTVertex<OUT extends Tensor> extends Vertex<OUT> {
->>>>>>> fbcc965c
 
     private final List<Vertex<? extends Tensor<Boolean>>> inputs;
     private final Map<CPTCondition, ? extends Vertex<OUT>> conditions;
@@ -36,14 +32,9 @@
         return vertex == null ? defaultResult.sample(random) : vertex.sample(random);
     }
 
-<<<<<<< HEAD
     @Override
     public OUT calculate() {
-        final Condition condition = getCondition(v -> v.getValue().scalar());
-=======
-    public OUT getDerivedValue() {
         final CPTCondition condition = CPTCondition.from(inputs, v -> v.getValue().scalar());
->>>>>>> fbcc965c
         Vertex<OUT> vertex = conditions.get(condition);
         return vertex == null ? defaultResult.getValue() : vertex.getValue();
     }
