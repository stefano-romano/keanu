--- conflicted
+++ resolved
@@ -3,34 +3,18 @@
 import static io.improbable.keanu.distributions.dual.ParameterName.MU;
 import static io.improbable.keanu.distributions.dual.ParameterName.S;
 import static io.improbable.keanu.distributions.dual.ParameterName.X;
+import static io.improbable.keanu.tensor.TensorShape.shapeToDesiredRankByPrependingOnes;
 
 import java.util.Map;
 
-<<<<<<< HEAD
 import io.improbable.keanu.distributions.continuous.DistributionOfType;
 import io.improbable.keanu.distributions.dual.ParameterMap;
-=======
-import io.improbable.keanu.distributions.continuous.Logistic;
-import io.improbable.keanu.distributions.dual.Diffs;
 import io.improbable.keanu.tensor.TensorShape;
->>>>>>> 48946581
 import io.improbable.keanu.tensor.dbl.DoubleTensor;
 import io.improbable.keanu.vertices.dbl.DoubleVertex;
 import io.improbable.keanu.vertices.dbl.nonprobabilistic.diff.PartialDerivatives;
 
-<<<<<<< HEAD
 public class LogisticVertex extends DistributionBackedDoubleVertex<DoubleTensor> {
-=======
-
-import static io.improbable.keanu.tensor.TensorShape.shapeToDesiredRankByPrependingOnes;
-import static io.improbable.keanu.tensor.TensorShapeValidation.checkHasSingleNonScalarShapeOrAllScalar;
-import static io.improbable.keanu.tensor.TensorShapeValidation.checkTensorsMatchNonScalarShapeOrAreScalar;
-
-public class LogisticVertex extends ProbabilisticDouble {
-
-    private final DoubleVertex mu;
-    private final DoubleVertex s;
->>>>>>> 48946581
 
     /**
      * One mu or s or both driving an arbitrarily shaped tensor of Logistic
@@ -56,16 +40,11 @@
                                                              DoubleTensor dLogPds,
                                                              DoubleTensor dLogPdx) {
 
-<<<<<<< HEAD
         Differentiator differentiator = new Differentiator();
-        PartialDerivatives dPdInputsFromA = differentiator.calculateDual((Differentiable) getMu()).getPartialDerivatives().multiplyBy(dPdmu);
-        PartialDerivatives dPdInputsFromB = differentiator.calculateDual((Differentiable) getS()).getPartialDerivatives().multiplyBy(dPds);
-        PartialDerivatives dPdInputs = dPdInputsFromA.add(dPdInputsFromB);
-=======
-        PartialDerivatives dLogPdInputsFromMu = mu.getDualNumber().getPartialDerivatives().multiplyBy(dLogPdmu);
-        PartialDerivatives dLogPdInputsFromS = s.getDualNumber().getPartialDerivatives().multiplyBy(dLogPds);
-        PartialDerivatives dLogPdInputs = dLogPdInputsFromMu.add(dLogPdInputsFromS);
->>>>>>> 48946581
+        PartialDerivatives dLogPdInputsFromA = differentiator.calculateDual((Differentiable) getMu()).getPartialDerivatives().multiplyBy(dLogPdmu);
+        PartialDerivatives dLogPdInputsFromB = differentiator.calculateDual((Differentiable) getS()).getPartialDerivatives().multiplyBy(dLogPds);
+        PartialDerivatives dLogPdInputs = dLogPdInputsFromA.add(dLogPdInputsFromB);
+
 
         if (!this.isObserved()) {
             dLogPdInputs.putWithRespectTo(getId(), dLogPdx.reshape(
