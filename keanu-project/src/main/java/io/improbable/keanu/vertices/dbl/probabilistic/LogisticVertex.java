package io.improbable.keanu.vertices.dbl.probabilistic;

import io.improbable.keanu.distributions.continuous.Logistic;
import io.improbable.keanu.vertices.dbl.DoubleVertex;
import io.improbable.keanu.vertices.dbl.nonprobabilistic.ConstantDoubleVertex;
<<<<<<< HEAD
import io.improbable.keanu.vertices.dbl.nonprobabilistic.diff.Infinitesimal;
import io.improbable.keanu.vertices.dbltensor.DoubleTensor;
=======
import io.improbable.keanu.vertices.dbl.nonprobabilistic.diff.PartialDerivatives;
>>>>>>> c8415cff

import java.util.Map;
import java.util.Random;

public class LogisticVertex extends ProbabilisticDouble {

    private final DoubleVertex a;
    private final DoubleVertex b;
    private final Random random;

    public LogisticVertex(DoubleVertex a, DoubleVertex b, Random random) {
        this.a = a;
        this.b = b;
        this.random = random;
        setParents(a, b);
    }

    public LogisticVertex(DoubleVertex a, double b, Random random) {
        this(a, new ConstantDoubleVertex(b), random);
    }

    public LogisticVertex(double a, DoubleVertex b, Random random) {
        this(new ConstantDoubleVertex(a), b, random);
    }

    public LogisticVertex(double a, double b, Random random) {
        this(new ConstantDoubleVertex(a), new ConstantDoubleVertex(b), random);
    }

    public LogisticVertex(DoubleVertex a, DoubleVertex b) {
        this(a, b, new Random());
    }

    public LogisticVertex(DoubleVertex a, double b) {
        this(a, new ConstantDoubleVertex(b), new Random());
    }

    public LogisticVertex(double a, DoubleVertex b) {
        this(new ConstantDoubleVertex(a), b, new Random());
    }

    public LogisticVertex(double a, double b) {
        this(new ConstantDoubleVertex(a), new ConstantDoubleVertex(b), new Random());
    }

    public DoubleVertex getA() {
        return a;
    }

    public DoubleVertex getB() {
        return b;
    }

    @Override
    public double logPdf(Double value) {
        return Logistic.logPdf(a.getValue(), b.getValue(), value);
    }

    @Override
    public Map<String, DoubleTensor> dLogPdf(Double value) {
        Logistic.Diff diff = Logistic.dlnPdf(a.getValue(), b.getValue(), value);
        return convertDualNumbersToDiff(diff.dPda, diff.dPdb, diff.dPdx);
    }

<<<<<<< HEAD
    private Map<String, DoubleTensor> convertDualNumbersToDiff(double dPda, double dPdb, double dPdx) {
        Infinitesimal dPdInputsFromMu = a.getDualNumber().getInfinitesimal().multiplyBy(dPda);
        Infinitesimal dPdInputsFromSigma = b.getDualNumber().getInfinitesimal().multiplyBy(dPdb);
        Infinitesimal dPdInputs = dPdInputsFromMu.add(dPdInputsFromSigma);

        dPdInputs.getInfinitesimals().put(getId(), dPdx);
        return DoubleTensor.fromScalars(dPdInputs.getInfinitesimals());
=======
    private Map<String, Double> convertDualNumbersToDiff(double dPda, double dPdb, double dPdx) {
        PartialDerivatives dPdInputsFromMu = a.getDualNumber().getPartialDerivatives().multiplyBy(dPda);
        PartialDerivatives dPdInputsFromSigma = b.getDualNumber().getPartialDerivatives().multiplyBy(dPdb);
        PartialDerivatives dPdInputs = dPdInputsFromMu.add(dPdInputsFromSigma);

        dPdInputs.putWithRespectTo(getId(), dPdx);
        return dPdInputs.asMap();
>>>>>>> c8415cff
    }

    @Override
    public Double sample() {
        return Logistic.sample(a.getValue(), b.getValue(), random);
    }
}<|MERGE_RESOLUTION|>--- conflicted
+++ resolved
@@ -3,12 +3,8 @@
 import io.improbable.keanu.distributions.continuous.Logistic;
 import io.improbable.keanu.vertices.dbl.DoubleVertex;
 import io.improbable.keanu.vertices.dbl.nonprobabilistic.ConstantDoubleVertex;
-<<<<<<< HEAD
-import io.improbable.keanu.vertices.dbl.nonprobabilistic.diff.Infinitesimal;
+import io.improbable.keanu.vertices.dbl.nonprobabilistic.diff.PartialDerivatives;
 import io.improbable.keanu.vertices.dbltensor.DoubleTensor;
-=======
-import io.improbable.keanu.vertices.dbl.nonprobabilistic.diff.PartialDerivatives;
->>>>>>> c8415cff
 
 import java.util.Map;
 import java.util.Random;
@@ -73,23 +69,13 @@
         return convertDualNumbersToDiff(diff.dPda, diff.dPdb, diff.dPdx);
     }
 
-<<<<<<< HEAD
     private Map<String, DoubleTensor> convertDualNumbersToDiff(double dPda, double dPdb, double dPdx) {
-        Infinitesimal dPdInputsFromMu = a.getDualNumber().getInfinitesimal().multiplyBy(dPda);
-        Infinitesimal dPdInputsFromSigma = b.getDualNumber().getInfinitesimal().multiplyBy(dPdb);
-        Infinitesimal dPdInputs = dPdInputsFromMu.add(dPdInputsFromSigma);
-
-        dPdInputs.getInfinitesimals().put(getId(), dPdx);
-        return DoubleTensor.fromScalars(dPdInputs.getInfinitesimals());
-=======
-    private Map<String, Double> convertDualNumbersToDiff(double dPda, double dPdb, double dPdx) {
         PartialDerivatives dPdInputsFromMu = a.getDualNumber().getPartialDerivatives().multiplyBy(dPda);
         PartialDerivatives dPdInputsFromSigma = b.getDualNumber().getPartialDerivatives().multiplyBy(dPdb);
         PartialDerivatives dPdInputs = dPdInputsFromMu.add(dPdInputsFromSigma);
 
         dPdInputs.putWithRespectTo(getId(), dPdx);
-        return dPdInputs.asMap();
->>>>>>> c8415cff
+        return DoubleTensor.fromScalars(dPdInputs.asMap());
     }
 
     @Override
