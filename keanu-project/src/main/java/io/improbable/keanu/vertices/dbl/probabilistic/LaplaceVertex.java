--- conflicted
+++ resolved
@@ -3,33 +3,18 @@
 import static io.improbable.keanu.distributions.dual.ParameterName.BETA;
 import static io.improbable.keanu.distributions.dual.ParameterName.MU;
 import static io.improbable.keanu.distributions.dual.ParameterName.X;
+import static io.improbable.keanu.tensor.TensorShape.shapeToDesiredRankByPrependingOnes;
 
 import java.util.Map;
 
-<<<<<<< HEAD
 import io.improbable.keanu.distributions.continuous.DistributionOfType;
 import io.improbable.keanu.distributions.dual.ParameterMap;
-=======
-import io.improbable.keanu.distributions.continuous.Laplace;
-import io.improbable.keanu.distributions.dual.Diffs;
 import io.improbable.keanu.tensor.TensorShape;
->>>>>>> 48946581
 import io.improbable.keanu.tensor.dbl.DoubleTensor;
 import io.improbable.keanu.vertices.dbl.DoubleVertex;
 import io.improbable.keanu.vertices.dbl.nonprobabilistic.diff.PartialDerivatives;
 
-<<<<<<< HEAD
 public class LaplaceVertex extends DistributionBackedDoubleVertex<DoubleTensor> {
-=======
-import static io.improbable.keanu.tensor.TensorShape.shapeToDesiredRankByPrependingOnes;
-import static io.improbable.keanu.tensor.TensorShapeValidation.checkHasSingleNonScalarShapeOrAllScalar;
-import static io.improbable.keanu.tensor.TensorShapeValidation.checkTensorsMatchNonScalarShapeOrAreScalar;
-
-public class LaplaceVertex extends ProbabilisticDouble {
-
-    private final DoubleVertex mu;
-    private final DoubleVertex beta;
->>>>>>> 48946581
 
     /**
      * One mu or beta or both that match a proposed tensor shape of Laplace
@@ -51,35 +36,23 @@
         return convertDualNumbersToDiff(dlnP.get(MU).getValue(), dlnP.get(BETA).getValue(), dlnP.get(X).getValue());
     }
 
-<<<<<<< HEAD
     private DoubleVertex getMu() {
         return (DoubleVertex) getParents().get(0);
     }
 
     private DoubleVertex getBeta() {
         return (DoubleVertex) getParents().get(1);
-=======
-    @Override
-    public Map<Long, DoubleTensor> dLogPdf(DoubleTensor value) {
-        Diffs dlnP = Laplace.withParameters(mu.getValue(), beta.getValue()).dLogProb(value);
-        return convertDualNumbersToDiff(dlnP.get(MU).getValue(), dlnP.get(BETA).getValue(), dlnP.get(X).getValue());
->>>>>>> 48946581
     }
 
     private Map<Long, DoubleTensor> convertDualNumbersToDiff(DoubleTensor dLogPdmu,
                                                              DoubleTensor dLogPdbeta,
                                                              DoubleTensor dLogPdx) {
 
-<<<<<<< HEAD
         Differentiator differentiator = new Differentiator();
-        PartialDerivatives dPdInputsFromMu = differentiator.calculateDual((Differentiable)getMu()).getPartialDerivatives().multiplyBy(dPdmu);
-        PartialDerivatives dPdInputsFromBeta = differentiator.calculateDual((Differentiable)getBeta()).getPartialDerivatives().multiplyBy(dPdbeta);
-        PartialDerivatives dPdInputs = dPdInputsFromMu.add(dPdInputsFromBeta);
-=======
-        PartialDerivatives dLogPdInputsFromMu = mu.getDualNumber().getPartialDerivatives().multiplyBy(dLogPdmu);
-        PartialDerivatives dLogPdInputsFromBeta = beta.getDualNumber().getPartialDerivatives().multiplyBy(dLogPdbeta);
+        PartialDerivatives dLogPdInputsFromMu = differentiator.calculateDual((Differentiable)getMu()).getPartialDerivatives().multiplyBy(dLogPdmu);
+        PartialDerivatives dLogPdInputsFromBeta = differentiator.calculateDual((Differentiable)getBeta()).getPartialDerivatives().multiplyBy(dLogPdbeta);
         PartialDerivatives dLogPdInputs = dLogPdInputsFromMu.add(dLogPdInputsFromBeta);
->>>>>>> 48946581
+
 
         if (!this.isObserved()) {
             dLogPdInputs.putWithRespectTo(getId(), dLogPdx.reshape(
