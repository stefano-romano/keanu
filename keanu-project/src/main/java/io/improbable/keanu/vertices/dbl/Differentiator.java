--- conflicted
+++ resolved
@@ -1,14 +1,24 @@
 package io.improbable.keanu.vertices.dbl;
+
+import static java.util.Collections.singleton;
+
+import java.util.ArrayDeque;
+import java.util.Arrays;
+import java.util.Collection;
+import java.util.Collections;
+import java.util.Comparator;
+import java.util.Deque;
+import java.util.HashMap;
+import java.util.HashSet;
+import java.util.Map;
+import java.util.PriorityQueue;
+import java.util.Set;
 
 import io.improbable.keanu.tensor.TensorShape;
 import io.improbable.keanu.tensor.dbl.DoubleTensor;
 import io.improbable.keanu.vertices.Vertex;
 import io.improbable.keanu.vertices.dbl.nonprobabilistic.diff.DualNumber;
 import io.improbable.keanu.vertices.dbl.nonprobabilistic.diff.PartialDerivatives;
-
-import java.util.*;
-
-import static java.util.Collections.singleton;
 
 public class Differentiator {
 
@@ -135,23 +145,6 @@
         return new PartialDerivatives(reshapedPartials);
     }
 
-<<<<<<< HEAD
-    public static PartialDerivatives reshapeAdditionReverseAutoDiff(PartialDerivatives partialDerivatives, DoubleTensor primary) {
-        Map<Long, DoubleTensor> reshapedPartials = new HashMap<>();
-
-        for (Map.Entry<Long, DoubleTensor> partialDerivative : partialDerivatives.asMap().entrySet()) {
-            DoubleTensor partial;
-            if (primary.isScalar()) {
-                partial = DoubleTensor.ones(TensorShape.concat(primary.getShape(), primary.getShape()));
-            } else {
-                partial = partialDerivative.getValue();
-            }
-            reshapedPartials.put(partialDerivative.getKey(), partial);
-        }
-
-        return new PartialDerivatives(reshapedPartials);
-    }
-
     public static <V extends Vertex & Differentiable> DualNumber calculateDual(V vertex) {
         Map<Vertex, DualNumber> dualNumbers = new HashMap<>();
         Deque<V> stack = new ArrayDeque<>();
@@ -188,6 +181,4 @@
         return notCalculatedParents;
     }
 
-=======
->>>>>>> 6ce3049f
 }