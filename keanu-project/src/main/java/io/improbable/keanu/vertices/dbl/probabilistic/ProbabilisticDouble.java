--- conflicted
+++ resolved
@@ -3,14 +3,7 @@
 import java.util.Map;
 
 import io.improbable.keanu.tensor.dbl.DoubleTensor;
-<<<<<<< HEAD
-import io.improbable.keanu.vertices.Vertex;
-import io.improbable.keanu.vertices.dbl.DoubleVertex;
-import io.improbable.keanu.vertices.dbl.nonprobabilistic.diff.DualNumber;
-import io.improbable.keanu.vertices.dbl.nonprobabilistic.diff.PartialDerivatives;
-=======
 import io.improbable.keanu.vertices.Probabilistic;
->>>>>>> 939162b2
 
 public interface ProbabilisticDouble extends Probabilistic<DoubleTensor> {
     default double logPdf(double value) {
@@ -33,16 +26,8 @@
         return dLogPdf(DoubleTensor.create(values));
     }
 
-<<<<<<< HEAD
-
-    @Override
-    protected Map<Vertex, PartialDerivatives> reverseModeAutoDifferentiation(PartialDerivatives derivativeOfOutputsWithRespectToSelf) {
-        return null;
+    default Map<Long, DoubleTensor> dLogPdf(DoubleTensor value) {
+        return dLogProb(value);
     }
 
-=======
-    default Map<Long,DoubleTensor> dLogPdf(DoubleTensor value) {
-        return dLogProb(value);
-    }
->>>>>>> 939162b2
 }