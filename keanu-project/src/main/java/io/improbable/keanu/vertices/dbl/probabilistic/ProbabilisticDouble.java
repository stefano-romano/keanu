--- conflicted
+++ resolved
@@ -9,38 +9,29 @@
 import io.improbable.keanu.vertices.dbl.nonprobabilistic.diff.DualNumber;
 import io.improbable.keanu.vertices.update.ProbabilisticValueUpdater;
 
-<<<<<<< HEAD
 public abstract class ProbabilisticDouble extends DoubleVertex implements Probabilistic<DoubleTensor> {
 
     public ProbabilisticDouble() {
         super(new ProbabilisticValueUpdater<>());
     }
-=======
-public abstract class ProbabilisticDouble extends DoubleVertex {
->>>>>>> 83a826d3
 
-    public double logPdf(double value) {
+    public double logProb(double value) {
         return this.logProb(DoubleTensor.scalar(value));
     }
-
-    public double logPdf(double[] values) {
+    public double logProb(double[] values) {
         return this.logProb(DoubleTensor.create(values));
     }
 
-    public Map<Long, DoubleTensor> dLogPdf(double value) {
+    public Map<Long, DoubleTensor> dLogProb(double value) {
         return this.dLogProb(DoubleTensor.scalar(value));
     }
 
-    public Map<Long, DoubleTensor> dLogPdf(double[] values) {
+    public Map<Long, DoubleTensor> dLogProb(double[] values) {
         return this.dLogProb(DoubleTensor.create(values));
     }
 
     @Override
-<<<<<<< HEAD
-    protected DualNumber calculateDualNumber(Map<Vertex<?>, DualNumber> dualNumbers) {
-=======
-    public DualNumber calculateDualNumber(Map<Vertex, DualNumber> dualNumbers) {
->>>>>>> 83a826d3
+    public DualNumber calculateDualNumber(Map<Vertex<?>, DualNumber> dualNumbers) {
         if (isObserved()) {
             return DualNumber.createConstant(getValue());
         } else {
