--- conflicted
+++ resolved
@@ -11,8 +11,6 @@
     }
 
     @Override
-<<<<<<< HEAD
-=======
     public Double lazyEval() {
         if (!hasValue()) {
             setValue(sample());
@@ -21,7 +19,6 @@
     }
 
     @Override
->>>>>>> 36e397d2
     public boolean isProbabilistic() {
         return true;
     }
