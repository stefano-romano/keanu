--- conflicted
+++ resolved
@@ -1,16 +1,13 @@
 package io.improbable.keanu.vertices.dbltensor;
 
-import org.apache.commons.lang3.ArrayUtils;
 import org.nd4j.linalg.api.rng.DefaultRandom;
 import org.nd4j.linalg.api.rng.Random;
 
 import java.util.ArrayList;
-<<<<<<< HEAD
 import java.util.Arrays;
-=======
->>>>>>> 98579791
 import java.util.List;
 import java.util.concurrent.atomic.AtomicReference;
+import java.util.function.BiFunction;
 
 public class KeanuRandom {
 
@@ -59,67 +56,49 @@
         return new Nd4jDoubleTensor(nd4jRandom.nextGaussian(shape));
     }
 
-<<<<<<< HEAD
-    public DoubleTensor nextLaplace(int[] shape, DoubleTensor mu, DoubleTensor beta) {
-        List<Double> laplaceValues = new ArrayList<>();
-        List<List<Integer>> possibleIndexes = exploreIndexes(shape);
-
-        for (List<Integer> index : possibleIndexes) {
-            int[] currentDimension = index.stream().mapToInt(i -> i).toArray();
-            double sample = laplaceSample(
-                mu.getValue(currentDimension),
-                beta.getValue(currentDimension),
-                nd4jRandom
-            );
-            laplaceValues.add(sample);
-        }
-
-        return createTensorFromList(laplaceValues, shape);
-    }
-
-    private List<List<Integer>> exploreIndexes(int[] shape) {
-        List<List<Integer>> possibleIndexes = new ArrayList<>();
-        int[] results = new int[shape.length];
-        iterateThroughShape(0, shape.length, shape, results, possibleIndexes);
-        return possibleIndexes;
-    }
-
-    private void iterateThroughShape(int count, int length, int[] size, int[] result, List<List<Integer>> dimensions) {
-        if (count >= length) {
-            Integer[] res = ArrayUtils.toObject(result);
-            dimensions.add(Arrays.asList(res));
-=======
     public DoubleTensor nextGamma(int[] shape, DoubleTensor a, DoubleTensor theta, DoubleTensor k) {
-        List<Double> samples = exploreIndexesAndSampleGamma(shape, a, theta, k);
+        List<Double> samples = exploreIndexesAndSample(shape, KeanuRandomSampling::gammaSample, a, theta, k);
         return createTensorFromList(samples, shape);
     }
 
-    private List<Double> exploreIndexesAndSampleGamma(int[] shape, DoubleTensor... hyperParameters) {
+    public DoubleTensor nextLaplace(int[] shape, DoubleTensor mu, DoubleTensor beta) {
+        List<Double> samples = exploreIndexesAndSample(shape, KeanuRandomSampling::laplaceSample, mu, beta);
+        return createTensorFromList(samples, shape);
+    }
+
+    private List<Double> exploreIndexesAndSample(
+        int[] shape,
+        BiFunction<List<Double>, Random, Double> samplingFunc,
+        DoubleTensor... hyperParameters) {
+
         List<Double> samples = new ArrayList<>();
         int[] results = new int[shape.length];
-        iterateThroughShape(0, shape.length, shape, results, samples, hyperParameters);
+        iterateThroughShape(0, shape.length, shape, results, samples, samplingFunc, hyperParameters);
         return samples;
     }
 
-    private void iterateThroughShape(int count, int length, int[] size, int[] result, List<Double> samples, DoubleTensor... hyperParameters) {
+    private void iterateThroughShape(
+        int count,
+        int length,
+        int[] size,
+        int[] result,
+        List<Double> samples,
+        BiFunction<List<Double>, Random, Double> samplingFunc,
+        DoubleTensor... hyperParameters) {
+
+        List<Double> hyperParamValues = new ArrayList<>();
+        for (DoubleTensor hyperParameter : hyperParameters) {
+            hyperParamValues.add(hyperParameter.getValue(result));
+        }
+
         if (count >= length) {
-            Double sample = KeanuRandomSampling.gammaSample(
-                hyperParameters[0].getValue(result),
-                hyperParameters[1].getValue(result),
-                hyperParameters[2].getValue(result),
-                nd4jRandom
-            );
+            Double sample = samplingFunc.apply(hyperParamValues, nd4jRandom);
             samples.add(sample);
->>>>>>> 98579791
             return;
         }
         for (int i = 0; i < size[count]; i++) {
             result[count] = i;
-<<<<<<< HEAD
-            iterateThroughShape(count + 1, length, size, result, dimensions);
-=======
-            iterateThroughShape(count + 1, length, size, result, samples, hyperParameters);
->>>>>>> 98579791
+            iterateThroughShape(count + 1, length, size, result, samples, samplingFunc, hyperParameters);
         }
     }
 
@@ -128,20 +107,6 @@
         return Nd4jDoubleTensor.create(values, shape);
     }
 
-<<<<<<< HEAD
-    private static double laplaceSample(double mu, double beta, Random random) {
-        if (beta <= 0.0) {
-            throw new IllegalArgumentException("Invalid value for beta: " + beta);
-        }
-        if (random.nextDouble() > 0.5) {
-            return mu + beta * Math.log(random.nextDouble());
-        } else {
-            return mu - beta * Math.log(random.nextDouble());
-        }
-    }
-
-=======
->>>>>>> 98579791
     public double nextGaussian() {
         return nd4jRandom.nextGaussian();
     }
