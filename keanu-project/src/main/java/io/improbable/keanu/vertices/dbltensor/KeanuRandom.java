package io.improbable.keanu.vertices.dbltensor;

import org.apache.commons.lang3.ArrayUtils;
import org.nd4j.linalg.api.rng.DefaultRandom;
import org.nd4j.linalg.api.rng.Random;

<<<<<<< HEAD
import java.util.ArrayList;
import java.util.Arrays;
import java.util.List;
=======
import java.util.concurrent.atomic.AtomicReference;
>>>>>>> 465f548b

public class KeanuRandom {

    private static final AtomicReference<KeanuRandom> DEFAULT_RANDOM = new AtomicReference<>();

    static {
        System.setProperty("dtype", "double");

        String randomSeed = System.getProperty("io.improbable.keanu.defaultRandom.seed");

        if (randomSeed != null) {
            final long seed = Long.parseLong(randomSeed);
            DEFAULT_RANDOM.set(new KeanuRandom(seed));
        } else {
            DEFAULT_RANDOM.set(new KeanuRandom());
        }
    }

    public static KeanuRandom getDefaultRandom() {
        return DEFAULT_RANDOM.get();
    }

    public static void setDefaultRandomSeed(long seed) {
        DEFAULT_RANDOM.set(new KeanuRandom(seed));
    }

    private final Random nd4jRandom;

    public KeanuRandom() {
        nd4jRandom = new DefaultRandom();
    }

    public KeanuRandom(long seed) {
        nd4jRandom = new DefaultRandom(seed);
    }

    public DoubleTensor nextDouble(int[] shape) {
        return new Nd4jDoubleTensor(nd4jRandom.nextDouble(shape));
    }

    public double nextDouble() {
        return nd4jRandom.nextDouble();
    }

    public DoubleTensor nextGaussian(int[] shape) {
        return new Nd4jDoubleTensor(nd4jRandom.nextGaussian(shape));
    }

<<<<<<< HEAD
    public DoubleTensor nextLaplace(int[] shape, DoubleTensor mu, DoubleTensor beta) {
        List<Double> laplaceValues = new ArrayList<>();
        List<List<Integer>> possibleIndexes = exploreIndexes(shape);

        for (List<Integer> index : possibleIndexes) {
            int[] currentDimension = index.stream().mapToInt(i -> i).toArray();
            double sample = laplaceSample(
                mu.getValue(currentDimension),
                beta.getValue(currentDimension),
                nd4jRandom
            );
            laplaceValues.add(sample);
        }

        return createTensorFromList(laplaceValues, shape);
    }

    private List<List<Integer>> exploreIndexes(int[] shape) {
        List<List<Integer>> possibleIndexes = new ArrayList<>();
        int[] results = new int[shape.length];
        iterateThroughShape(0, shape.length, shape, results, possibleIndexes);
        return possibleIndexes;
    }

    private void iterateThroughShape(int count, int length, int[] size, int[] result, List<List<Integer>> dimensions) {
        if (count >= length) {
            Integer[] res = ArrayUtils.toObject(result);
            dimensions.add(Arrays.asList(res));
            return;
        }
        for (int i = 0; i < size[count]; i++) {
            result[count] = i;
            iterateThroughShape(count + 1, length, size, result, dimensions);
        }
    }

    private DoubleTensor createTensorFromList(List<Double> list, int[] shape) {
        double[] values = list.stream().mapToDouble(d -> d).toArray();
        return Nd4jDoubleTensor.create(values, shape);
    }

    private static double laplaceSample(double mu, double beta, Random random) {
        if (beta <= 0.0) {
            throw new IllegalArgumentException("Invalid value for beta: " + beta);
        }
        if (random.nextDouble() > 0.5) {
            return mu + beta * Math.log(random.nextDouble());
        } else {
            return mu - beta * Math.log(random.nextDouble());
        }
    }

=======
    public double nextGaussian() {
        return nd4jRandom.nextGaussian();
    }

    public boolean nextBoolean() {
        return nd4jRandom.nextBoolean();
    }

    public int nextInt(int maxExclusive) {
        return nd4jRandom.nextInt(maxExclusive);
    }
>>>>>>> 465f548b
}<|MERGE_RESOLUTION|>--- conflicted
+++ resolved
@@ -4,13 +4,10 @@
 import org.nd4j.linalg.api.rng.DefaultRandom;
 import org.nd4j.linalg.api.rng.Random;
 
-<<<<<<< HEAD
 import java.util.ArrayList;
 import java.util.Arrays;
 import java.util.List;
-=======
 import java.util.concurrent.atomic.AtomicReference;
->>>>>>> 465f548b
 
 public class KeanuRandom {
 
@@ -59,7 +56,6 @@
         return new Nd4jDoubleTensor(nd4jRandom.nextGaussian(shape));
     }
 
-<<<<<<< HEAD
     public DoubleTensor nextLaplace(int[] shape, DoubleTensor mu, DoubleTensor beta) {
         List<Double> laplaceValues = new ArrayList<>();
         List<List<Integer>> possibleIndexes = exploreIndexes(shape);
@@ -112,7 +108,6 @@
         }
     }
 
-=======
     public double nextGaussian() {
         return nd4jRandom.nextGaussian();
     }
@@ -124,5 +119,4 @@
     public int nextInt(int maxExclusive) {
         return nd4jRandom.nextInt(maxExclusive);
     }
->>>>>>> 465f548b
 }