package io.improbable.keanu.vertices.dbltensor;

import io.improbable.keanu.distributions.continuous.Gamma;
import org.nd4j.linalg.api.rng.DefaultRandom;
import org.nd4j.linalg.api.rng.Random;
import org.nd4j.linalg.util.ArrayUtil;

import java.util.ArrayList;
import java.util.Arrays;
import java.util.List;
import java.util.concurrent.atomic.AtomicReference;
import java.util.function.BiFunction;

public class KeanuRandom {

    private static final AtomicReference<KeanuRandom> DEFAULT_RANDOM = new AtomicReference<>();

    static {
        System.setProperty("dtype", "double");

        String randomSeed = System.getProperty("io.improbable.keanu.defaultRandom.seed");

        if (randomSeed != null) {
            final long seed = Long.parseLong(randomSeed);
            DEFAULT_RANDOM.set(new KeanuRandom(seed));
        } else {
            DEFAULT_RANDOM.set(new KeanuRandom());
        }
    }

    public static KeanuRandom getDefaultRandom() {
        return DEFAULT_RANDOM.get();
    }

    public static void setDefaultRandomSeed(long seed) {
        DEFAULT_RANDOM.set(new KeanuRandom(seed));
    }

    private final Random nd4jRandom;

    public KeanuRandom() {
        nd4jRandom = new DefaultRandom();
    }

    public KeanuRandom(long seed) {
        nd4jRandom = new DefaultRandom(seed);
    }

    public DoubleTensor nextDouble(int[] shape) {
        return new Nd4jDoubleTensor(nd4jRandom.nextDouble(shape));
    }

    public double nextDouble() {
        return nd4jRandom.nextDouble();
    }

    public DoubleTensor nextGaussian(int[] shape) {
        return new Nd4jDoubleTensor(nd4jRandom.nextGaussian(shape));
    }

    public DoubleTensor nextGamma(int[] shape, DoubleTensor a, DoubleTensor theta, DoubleTensor k) {
<<<<<<< HEAD
        List<Double> samples = exploreIndexesAndSample(shape, KeanuRandomSampling::gammaSample, a, theta, k);
        return createTensorFromList(samples, shape);
    }

    public DoubleTensor nextLaplace(int[] shape, DoubleTensor mu, DoubleTensor beta) {
        List<Double> samples = exploreIndexesAndSample(shape, KeanuRandomSampling::laplaceSample, mu, beta);
        return createTensorFromList(samples, shape);
    }

    private List<Double> exploreIndexesAndSample(
        int[] shape,
        BiFunction<List<Double>, Random, Double> samplingFunc,
        DoubleTensor... hyperParameters) {

        List<Double> samples = new ArrayList<>();
        int[] results = new int[shape.length];
        iterateThroughShape(0, shape.length, shape, results, samples, samplingFunc, hyperParameters);
        return samples;
    }

    private void iterateThroughShape(
        int count,
        int length,
        int[] size,
        int[] result,
        List<Double> samples,
        BiFunction<List<Double>, Random, Double> samplingFunc,
        DoubleTensor... hyperParameters) {

        List<Double> hyperParamValues = new ArrayList<>();
        for (DoubleTensor hyperParameter : hyperParameters) {
            hyperParamValues.add(hyperParameter.getValue(result));
        }

        if (count >= length) {
            Double sample = samplingFunc.apply(hyperParamValues, nd4jRandom);
            samples.add(sample);
            return;
        }
        for (int i = 0; i < size[count]; i++) {
            result[count] = i;
            iterateThroughShape(count + 1, length, size, result, samples, samplingFunc, hyperParameters);
=======

        DataBufferWrapper aWrapped = new DataBufferWrapper(a.getLinearView());
        DataBufferWrapper thetaWrapped = new DataBufferWrapper(theta.getLinearView());
        DataBufferWrapper kWrapped = new DataBufferWrapper(k.getLinearView());

        int length = ArrayUtil.prod(shape);
        double[] samples = new double[length];
        for (int i = 0; i < length; i++) {
            samples[i] = Gamma.sample(aWrapped.get(i), thetaWrapped.get(i), kWrapped.get(i), this);
>>>>>>> 48e3ec28
        }

        return DoubleTensor.create(samples, shape);
    }

    public double nextGaussian() {
        return nd4jRandom.nextGaussian();
    }

    public boolean nextBoolean() {
        return nd4jRandom.nextBoolean();
    }

    public int nextInt(int maxExclusive) {
        return nd4jRandom.nextInt(maxExclusive);
    }

    private static class DataBufferWrapper {
        private final double[] buffer;

        DataBufferWrapper(double[] buffer) {
            this.buffer = buffer;
        }

        public double get(int i) {
            if (buffer.length == 1) {
                return buffer[0];
            } else {
                return buffer[i];
            }
        }
    }
}<|MERGE_RESOLUTION|>--- conflicted
+++ resolved
@@ -1,15 +1,12 @@
 package io.improbable.keanu.vertices.dbltensor;
 
 import io.improbable.keanu.distributions.continuous.Gamma;
+import io.improbable.keanu.distributions.continuous.Laplace;
 import org.nd4j.linalg.api.rng.DefaultRandom;
 import org.nd4j.linalg.api.rng.Random;
 import org.nd4j.linalg.util.ArrayUtil;
 
-import java.util.ArrayList;
-import java.util.Arrays;
-import java.util.List;
 import java.util.concurrent.atomic.AtomicReference;
-import java.util.function.BiFunction;
 
 public class KeanuRandom {
 
@@ -59,50 +56,6 @@
     }
 
     public DoubleTensor nextGamma(int[] shape, DoubleTensor a, DoubleTensor theta, DoubleTensor k) {
-<<<<<<< HEAD
-        List<Double> samples = exploreIndexesAndSample(shape, KeanuRandomSampling::gammaSample, a, theta, k);
-        return createTensorFromList(samples, shape);
-    }
-
-    public DoubleTensor nextLaplace(int[] shape, DoubleTensor mu, DoubleTensor beta) {
-        List<Double> samples = exploreIndexesAndSample(shape, KeanuRandomSampling::laplaceSample, mu, beta);
-        return createTensorFromList(samples, shape);
-    }
-
-    private List<Double> exploreIndexesAndSample(
-        int[] shape,
-        BiFunction<List<Double>, Random, Double> samplingFunc,
-        DoubleTensor... hyperParameters) {
-
-        List<Double> samples = new ArrayList<>();
-        int[] results = new int[shape.length];
-        iterateThroughShape(0, shape.length, shape, results, samples, samplingFunc, hyperParameters);
-        return samples;
-    }
-
-    private void iterateThroughShape(
-        int count,
-        int length,
-        int[] size,
-        int[] result,
-        List<Double> samples,
-        BiFunction<List<Double>, Random, Double> samplingFunc,
-        DoubleTensor... hyperParameters) {
-
-        List<Double> hyperParamValues = new ArrayList<>();
-        for (DoubleTensor hyperParameter : hyperParameters) {
-            hyperParamValues.add(hyperParameter.getValue(result));
-        }
-
-        if (count >= length) {
-            Double sample = samplingFunc.apply(hyperParamValues, nd4jRandom);
-            samples.add(sample);
-            return;
-        }
-        for (int i = 0; i < size[count]; i++) {
-            result[count] = i;
-            iterateThroughShape(count + 1, length, size, result, samples, samplingFunc, hyperParameters);
-=======
 
         DataBufferWrapper aWrapped = new DataBufferWrapper(a.getLinearView());
         DataBufferWrapper thetaWrapped = new DataBufferWrapper(theta.getLinearView());
@@ -112,7 +65,20 @@
         double[] samples = new double[length];
         for (int i = 0; i < length; i++) {
             samples[i] = Gamma.sample(aWrapped.get(i), thetaWrapped.get(i), kWrapped.get(i), this);
->>>>>>> 48e3ec28
+        }
+
+        return DoubleTensor.create(samples, shape);
+    }
+
+    public DoubleTensor nextLaplace(int[] shape, DoubleTensor mu, DoubleTensor beta) {
+
+        DataBufferWrapper aWrapped = new DataBufferWrapper(mu.getLinearView());
+        DataBufferWrapper betaWrapped = new DataBufferWrapper(beta.getLinearView());
+
+        int length = ArrayUtil.prod(shape);
+        double[] samples = new double[length];
+        for (int i = 0; i < length; i++) {
+            samples[i] = Laplace.sample(aWrapped.get(i), betaWrapped.get(i), this);
         }
 
         return DoubleTensor.create(samples, shape);
