--- conflicted
+++ resolved
@@ -5,12 +5,7 @@
 import org.nd4j.linalg.api.rng.Random;
 import org.nd4j.linalg.util.ArrayUtil;
 
-<<<<<<< HEAD
 import java.util.Arrays;
-=======
-import java.util.ArrayList;
-import java.util.List;
->>>>>>> 48e3ec28
 import java.util.concurrent.atomic.AtomicReference;
 
 public class KeanuRandom {
@@ -70,9 +65,9 @@
 
     public DoubleTensor nextGamma(int[] shape, DoubleTensor a, DoubleTensor theta, DoubleTensor k) {
 
-        DataBufferWrapper aWrapped = new DataBufferWrapper(a.getLinearView());
-        DataBufferWrapper thetaWrapped = new DataBufferWrapper(theta.getLinearView());
-        DataBufferWrapper kWrapped = new DataBufferWrapper(k.getLinearView());
+        DataBufferWrapper aWrapped = new DataBufferWrapper(a.getFlattenedView().asArray());
+        DataBufferWrapper thetaWrapped = new DataBufferWrapper(theta.getFlattenedView().asArray());
+        DataBufferWrapper kWrapped = new DataBufferWrapper(k.getFlattenedView().asArray());
 
         int length = ArrayUtil.prod(shape);
         double[] samples = new double[length];
