--- conflicted
+++ resolved
@@ -14,14 +14,11 @@
 import io.improbable.keanu.vertices.intgr.IntegerVertex;
 import io.improbable.keanu.vertices.intgr.nonprobabilistic.ConstantIntegerVertex;
 
-<<<<<<< HEAD
-=======
 import java.util.Map;
 
 import static io.improbable.keanu.tensor.TensorShapeValidation.checkTensorsMatchNonScalarShapeOrAreScalar;
 import static java.util.Collections.singletonMap;
 
->>>>>>> e7659f27
 public class StudentTVertex extends ProbabilisticDouble {
 
     private final IntegerVertex v;
@@ -64,15 +61,10 @@
 
     @Override
     public Map<Long, DoubleTensor> dLogPdf(DoubleTensor t) {
-<<<<<<< HEAD
         Diffs diff = StudentT.withParameters(v.getValue()).dLogProb(t);
         Map<Long, DoubleTensor> m = new HashMap<>();
         m.put(getId(), diff.get(T).getValue());
         return m;
-=======
-        StudentT.DiffLogP diff = StudentT.dLnPdf(v.getValue(), t);
-        return singletonMap(getId(), diff.dLogPdt);
->>>>>>> e7659f27
     }
 
     @Override
