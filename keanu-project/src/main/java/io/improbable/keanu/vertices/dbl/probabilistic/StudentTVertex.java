package io.improbable.keanu.vertices.dbl.probabilistic;

<<<<<<< HEAD
import static io.improbable.keanu.tensor.TensorShapeValidation.checkTensorsMatchNonScalarShapeOrAreScalar;

import java.util.HashMap;
import java.util.List;
=======
import static io.improbable.keanu.distributions.dual.Diffs.T;
import static io.improbable.keanu.tensor.TensorShapeValidation.checkTensorsMatchNonScalarShapeOrAreScalar;

import java.util.HashMap;
>>>>>>> 4ac5d39f
import java.util.Map;

import io.improbable.keanu.distributions.continuous.StudentT;
import io.improbable.keanu.distributions.dual.Diffs;
import io.improbable.keanu.tensor.Tensor;
import io.improbable.keanu.tensor.dbl.DoubleTensor;
import io.improbable.keanu.vertices.Observable;
import io.improbable.keanu.vertices.Probabilistic;
import io.improbable.keanu.vertices.dbl.DoubleVertex;
import io.improbable.keanu.vertices.dbl.KeanuRandom;
import io.improbable.keanu.vertices.intgr.IntegerVertex;
import io.improbable.keanu.vertices.intgr.nonprobabilistic.ConstantIntegerVertex;
import io.improbable.keanu.vertices.update.ProbabilisticValueUpdater;

<<<<<<< HEAD
public class StudentTVertex extends DoubleVertex implements Probabilistic<DoubleTensor> {
=======
public class StudentTVertex extends ProbabilisticDouble {
>>>>>>> 4ac5d39f

    private final IntegerVertex v;

    /**
     * One v that must match a proposed tensor shape of StudentT
     * <p>
     * If all provided parameters are scalar then the proposed shape determines the shape
     *
     * @param tensorShape expected tensor shape
     * @param v           Degrees of Freedom
     */
    public StudentTVertex(int[] tensorShape, IntegerVertex v) {
        super(new ProbabilisticValueUpdater<>(), Observable.observableTypeFor(StudentTVertex.class));

        checkTensorsMatchNonScalarShapeOrAreScalar(tensorShape, v.getShape());
        this.v = v;
        setParents(v);
        setValue(DoubleTensor.placeHolder(tensorShape));
    }

    public StudentTVertex(int[] tensorShape, int v) {
        this(tensorShape, new ConstantIntegerVertex(v));
    }

    public StudentTVertex(IntegerVertex v) {
        this(v.getShape(), v);
    }

    public StudentTVertex(int v) {
        this(Tensor.SCALAR_SHAPE, new ConstantIntegerVertex(v));
    }

    public IntegerVertex getV() {
        return v;
    }

    @Override
    public double logProb(DoubleTensor t) {
        return StudentT.withParameters(v.getValue()).logProb(t).sum();
    }

    @Override
<<<<<<< HEAD
    public Map<Long, DoubleTensor> dLogProb(DoubleTensor t) {
        List<DoubleTensor> diff = StudentT.withParameters(v.getValue()).dLogProb(t);
=======
    public Map<Long, DoubleTensor> dLogPdf(DoubleTensor t) {
        Diffs diff = StudentT.withParameters(v.getValue()).dLogProb(t);
>>>>>>> 4ac5d39f
        Map<Long, DoubleTensor> m = new HashMap<>();
        m.put(getId(), diff.get(T).getValue());
        return m;
    }

    @Override
    public DoubleTensor sample(KeanuRandom random) {
        return StudentT.withParameters(v.getValue()).sample(getShape(), random);
    }
}<|MERGE_RESOLUTION|>--- conflicted
+++ resolved
@@ -1,16 +1,9 @@
 package io.improbable.keanu.vertices.dbl.probabilistic;
 
-<<<<<<< HEAD
-import static io.improbable.keanu.tensor.TensorShapeValidation.checkTensorsMatchNonScalarShapeOrAreScalar;
-
-import java.util.HashMap;
-import java.util.List;
-=======
 import static io.improbable.keanu.distributions.dual.Diffs.T;
 import static io.improbable.keanu.tensor.TensorShapeValidation.checkTensorsMatchNonScalarShapeOrAreScalar;
 
 import java.util.HashMap;
->>>>>>> 4ac5d39f
 import java.util.Map;
 
 import io.improbable.keanu.distributions.continuous.StudentT;
@@ -25,11 +18,7 @@
 import io.improbable.keanu.vertices.intgr.nonprobabilistic.ConstantIntegerVertex;
 import io.improbable.keanu.vertices.update.ProbabilisticValueUpdater;
 
-<<<<<<< HEAD
 public class StudentTVertex extends DoubleVertex implements Probabilistic<DoubleTensor> {
-=======
-public class StudentTVertex extends ProbabilisticDouble {
->>>>>>> 4ac5d39f
 
     private final IntegerVertex v;
 
@@ -72,13 +61,8 @@
     }
 
     @Override
-<<<<<<< HEAD
     public Map<Long, DoubleTensor> dLogProb(DoubleTensor t) {
-        List<DoubleTensor> diff = StudentT.withParameters(v.getValue()).dLogProb(t);
-=======
-    public Map<Long, DoubleTensor> dLogPdf(DoubleTensor t) {
         Diffs diff = StudentT.withParameters(v.getValue()).dLogProb(t);
->>>>>>> 4ac5d39f
         Map<Long, DoubleTensor> m = new HashMap<>();
         m.put(getId(), diff.get(T).getValue());
         return m;
