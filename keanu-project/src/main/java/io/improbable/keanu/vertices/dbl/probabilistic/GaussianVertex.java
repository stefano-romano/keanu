package io.improbable.keanu.vertices.dbl.probabilistic;

import static io.improbable.keanu.distributions.dual.ParameterName.MU;
import static io.improbable.keanu.distributions.dual.ParameterName.SIGMA;
import static io.improbable.keanu.distributions.dual.ParameterName.X;

import java.util.Map;

<<<<<<< HEAD
import io.improbable.keanu.distributions.continuous.DistributionOfType;
import io.improbable.keanu.distributions.dual.ParameterMap;
import io.improbable.keanu.tensor.NumberTensor;
=======
import io.improbable.keanu.distributions.continuous.Gaussian;
import io.improbable.keanu.distributions.dual.Diffs;
import io.improbable.keanu.tensor.TensorShape;
>>>>>>> 48946581
import io.improbable.keanu.tensor.dbl.DoubleTensor;
import io.improbable.keanu.vertices.Vertex;
import io.improbable.keanu.vertices.dbl.DoubleVertex;
import io.improbable.keanu.vertices.dbl.nonprobabilistic.diff.PartialDerivatives;

<<<<<<< HEAD
public class GaussianVertex extends DistributionBackedDoubleVertex<DoubleTensor> {
=======
import java.util.Map;

import static io.improbable.keanu.tensor.TensorShape.shapeToDesiredRankByPrependingOnes;
import static io.improbable.keanu.tensor.TensorShapeValidation.checkHasSingleNonScalarShapeOrAllScalar;
import static io.improbable.keanu.tensor.TensorShapeValidation.checkTensorsMatchNonScalarShapeOrAreScalar;

public class GaussianVertex extends ProbabilisticDouble {

    private final DoubleVertex mu;
    private final DoubleVertex sigma;
>>>>>>> 48946581

    /**
     * One mu or sigma or both that match a proposed tensor shape of Gaussian
     * <p>
     * If all provided parameters are scalar then the proposed shape determines the shape
     *
     * @param tensorShape the desired shape of the tensor in this vertex
     * @param mu          the mu of the Gaussian with either the same tensorShape as specified for this vertex or a scalar
     * @param sigma       the sigma of the Gaussian with either the same tensorShape as specified for this vertex or a scalar
     */
    // package private
    GaussianVertex(int[] tensorShape, DoubleVertex mu, DoubleVertex sigma) {
        super(tensorShape, DistributionOfType::gaussian, mu, sigma);
    }

    public Vertex<?> getMu() {
        return getParents().get(0);
    }

    public Vertex<?> getSigma() {
        return getParents().get(1);
    }

    @Override
    public Map<Long, DoubleTensor> dLogProb(DoubleTensor value) {
        ParameterMap<DoubleTensor> dlnP = distribution().dLogProb(value);
        return convertDualNumbersToDiff(dlnP.get(MU).getValue(), dlnP.get(SIGMA).getValue(), dlnP.get(X).getValue());
    }

    private Map<Long, DoubleTensor> convertDualNumbersToDiff(DoubleTensor dLogPdmu,
                                                             DoubleTensor dLogPdsigma,
                                                             DoubleTensor dLogPdx) {

<<<<<<< HEAD
        Differentiator differentiator = new Differentiator();
        PartialDerivatives dPdInputsFromMu = differentiator.calculateDual((Differentiable) getMu()).getPartialDerivatives().multiplyBy(dPdmu);
        PartialDerivatives dPdInputsFromSigma = differentiator.calculateDual((Differentiable) getSigma()).getPartialDerivatives().multiplyBy(dPdsigma);
        PartialDerivatives dPdInputs = dPdInputsFromMu.add(dPdInputsFromSigma);
=======
        PartialDerivatives dLogPdInputsFromMu = mu.getDualNumber().getPartialDerivatives().multiplyBy(dLogPdmu);
        PartialDerivatives dLogPdInputsFromSigma = sigma.getDualNumber().getPartialDerivatives().multiplyBy(dLogPdsigma);
        PartialDerivatives dLogPdInputs = dLogPdInputsFromMu.add(dLogPdInputsFromSigma);
>>>>>>> 48946581

        if (!this.isObserved()) {
            dLogPdInputs.putWithRespectTo(getId(), dLogPdx.reshape(
                shapeToDesiredRankByPrependingOnes(dLogPdx.getShape(), dLogPdx.getRank() + getValue().getRank()))
            );
        }

        PartialDerivatives summed = dLogPdInputs.sum(true, TensorShape.dimensionRange(0, getShape().length));

        return summed.asMap();
    }


}<|MERGE_RESOLUTION|>--- conflicted
+++ resolved
@@ -3,37 +3,20 @@
 import static io.improbable.keanu.distributions.dual.ParameterName.MU;
 import static io.improbable.keanu.distributions.dual.ParameterName.SIGMA;
 import static io.improbable.keanu.distributions.dual.ParameterName.X;
+import static io.improbable.keanu.tensor.TensorShape.shapeToDesiredRankByPrependingOnes;
 
 import java.util.Map;
 
-<<<<<<< HEAD
 import io.improbable.keanu.distributions.continuous.DistributionOfType;
 import io.improbable.keanu.distributions.dual.ParameterMap;
-import io.improbable.keanu.tensor.NumberTensor;
-=======
-import io.improbable.keanu.distributions.continuous.Gaussian;
-import io.improbable.keanu.distributions.dual.Diffs;
 import io.improbable.keanu.tensor.TensorShape;
->>>>>>> 48946581
 import io.improbable.keanu.tensor.dbl.DoubleTensor;
 import io.improbable.keanu.vertices.Vertex;
 import io.improbable.keanu.vertices.dbl.DoubleVertex;
 import io.improbable.keanu.vertices.dbl.nonprobabilistic.diff.PartialDerivatives;
 
-<<<<<<< HEAD
 public class GaussianVertex extends DistributionBackedDoubleVertex<DoubleTensor> {
-=======
-import java.util.Map;
 
-import static io.improbable.keanu.tensor.TensorShape.shapeToDesiredRankByPrependingOnes;
-import static io.improbable.keanu.tensor.TensorShapeValidation.checkHasSingleNonScalarShapeOrAllScalar;
-import static io.improbable.keanu.tensor.TensorShapeValidation.checkTensorsMatchNonScalarShapeOrAreScalar;
-
-public class GaussianVertex extends ProbabilisticDouble {
-
-    private final DoubleVertex mu;
-    private final DoubleVertex sigma;
->>>>>>> 48946581
 
     /**
      * One mu or sigma or both that match a proposed tensor shape of Gaussian
@@ -67,16 +50,10 @@
                                                              DoubleTensor dLogPdsigma,
                                                              DoubleTensor dLogPdx) {
 
-<<<<<<< HEAD
         Differentiator differentiator = new Differentiator();
-        PartialDerivatives dPdInputsFromMu = differentiator.calculateDual((Differentiable) getMu()).getPartialDerivatives().multiplyBy(dPdmu);
-        PartialDerivatives dPdInputsFromSigma = differentiator.calculateDual((Differentiable) getSigma()).getPartialDerivatives().multiplyBy(dPdsigma);
-        PartialDerivatives dPdInputs = dPdInputsFromMu.add(dPdInputsFromSigma);
-=======
-        PartialDerivatives dLogPdInputsFromMu = mu.getDualNumber().getPartialDerivatives().multiplyBy(dLogPdmu);
-        PartialDerivatives dLogPdInputsFromSigma = sigma.getDualNumber().getPartialDerivatives().multiplyBy(dLogPdsigma);
+        PartialDerivatives dLogPdInputsFromMu = differentiator.calculateDual((Differentiable) getMu()).getPartialDerivatives().multiplyBy(dLogPdmu);
+        PartialDerivatives dLogPdInputsFromSigma = differentiator.calculateDual((Differentiable) getSigma()).getPartialDerivatives().multiplyBy(dLogPdsigma);
         PartialDerivatives dLogPdInputs = dLogPdInputsFromMu.add(dLogPdInputsFromSigma);
->>>>>>> 48946581
 
         if (!this.isObserved()) {
             dLogPdInputs.putWithRespectTo(getId(), dLogPdx.reshape(
