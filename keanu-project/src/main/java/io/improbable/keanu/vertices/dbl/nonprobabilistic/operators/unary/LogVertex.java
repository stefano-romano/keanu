package io.improbable.keanu.vertices.dbl.nonprobabilistic.operators.unary;

import io.improbable.keanu.tensor.dbl.DoubleTensor;
import io.improbable.keanu.vertices.Vertex;
import io.improbable.keanu.vertices.dbl.DoubleVertex;
import io.improbable.keanu.vertices.dbl.nonprobabilistic.diff.DualNumber;

import java.util.Map;

public class LogVertex extends DoubleUnaryOpVertex {

    /**
     * Returns the natural logarithm, base e, of a vertex
     *
     * @param inputVertex the vertex
     */
    public LogVertex(DoubleVertex inputVertex) {
        super(inputVertex.getShape(), inputVertex);
    }

    protected DoubleTensor op(DoubleTensor a) {
        return a.log();
    }

    @Override
<<<<<<< HEAD
    protected DualNumber calculateDualNumber(Map<Vertex<?>, DualNumber> dualNumbers) {
=======
    public DualNumber calculateDualNumber(Map<Vertex, DualNumber> dualNumbers) {
>>>>>>> 83a826d3
        return dualNumbers.get(inputVertex).log();
    }
}<|MERGE_RESOLUTION|>--- conflicted
+++ resolved
@@ -23,11 +23,7 @@
     }
 
     @Override
-<<<<<<< HEAD
-    protected DualNumber calculateDualNumber(Map<Vertex<?>, DualNumber> dualNumbers) {
-=======
-    public DualNumber calculateDualNumber(Map<Vertex, DualNumber> dualNumbers) {
->>>>>>> 83a826d3
+    public DualNumber calculateDualNumber(Map<Vertex<?>, DualNumber> dualNumbers) {
         return dualNumbers.get(inputVertex).log();
     }
 }