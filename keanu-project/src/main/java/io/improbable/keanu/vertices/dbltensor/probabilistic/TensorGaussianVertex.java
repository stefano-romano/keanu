--- conflicted
+++ resolved
@@ -26,11 +26,7 @@
      */
     public TensorGaussianVertex(int[] shape, DoubleTensorVertex mu, DoubleTensorVertex sigma) {
 
-<<<<<<< HEAD
-        checkTensorsMatchNonScalarShapeOrAreScalar(shape, mu.getValue(), sigma.getValue());
-=======
         checkTensorsMatchNonScalarShapeOrAreScalar(shape, mu.getShape(), sigma.getShape());
->>>>>>> bda1dbb7
 
         this.mu = mu;
         this.sigma = sigma;
@@ -46,11 +42,7 @@
      * @param sigma sigma with same shape as desired Gaussian tensor or scalar
      */
     public TensorGaussianVertex(DoubleTensorVertex mu, DoubleTensorVertex sigma) {
-<<<<<<< HEAD
-        this(checkHasSingleNonScalarShapeOrAllScalar(mu.getValue(), sigma.getValue()), mu, sigma);
-=======
         this(checkHasSingleNonScalarShapeOrAllScalar(mu.getShape(), sigma.getShape()), mu, sigma);
->>>>>>> bda1dbb7
     }
 
     public TensorGaussianVertex(DoubleTensorVertex mu, double sigma) {
