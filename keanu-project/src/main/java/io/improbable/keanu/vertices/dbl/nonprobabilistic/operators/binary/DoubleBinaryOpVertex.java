--- conflicted
+++ resolved
@@ -15,14 +15,13 @@
 
 public class DoubleBinaryOpVertex extends DoubleVertex {
 
-<<<<<<< HEAD
-    private final DoubleVertex a;
-    private final DoubleVertex b;
+    private final DoubleVertex left;
+    private final DoubleVertex right;
     private final BinaryOperator<DoubleTensor> op;
     private final BinaryOperator<DualNumber> dualOp;
 
     /**
-     * A vertex that performs a user defined operation on two input vertices
+     * A vertex that performs left user defined operation on two input vertices
      * @param a first input vertex
      * @param b second input vertex
      * @param op operation used to sample
@@ -36,7 +35,7 @@
     }
 
     /**
-     * A vertex that performs a user defined operation on two input vertices
+     * A vertex that performs left user defined operation on two input vertices
      * @param shape the shape of the tensor
      * @param a first input vertex
      * @param b second input vertex
@@ -51,50 +50,23 @@
             new NonProbabilisticValueUpdater<>(v -> op.apply(a.getValue(), b.getValue())),
             Observable.observableTypeFor(DoubleBinaryOpVertex.class)
         );
-        this.a = a;
-        this.b = b;
+        this.left = a;
+        this.right = b;
         this.op = op;
         this.dualOp = dualOp;
         setParents(a, b);
-=======
-    protected final DoubleVertex left;
-    protected final DoubleVertex right;
-
-    /**
-     * A vertex that performs a user defined operation on two vertices
-     *
-     * @param shape the shape of the resulting vertex
-     * @param left a vertex
-     * @param right a vertex
-     */
-    public DoubleBinaryOpVertex(int[] shape, DoubleVertex left, DoubleVertex right) {
-        this.left = left;
-        this.right = right;
-        setParents(left, right);
->>>>>>> 48946581
         setValue(DoubleTensor.placeHolder(shape));
     }
 
     @Override
     public DoubleTensor sample(KeanuRandom random) {
-<<<<<<< HEAD
-        return op.apply(a.sample(random), b.sample(random));
+        return op.apply(left.sample(random), right.sample(random));
     }
 
     @Override
     public DualNumber calculateDualNumber(Map<IVertex, DualNumber> dualNumbers) {
-        return dualOp.apply(dualNumbers.get(a), dualNumbers.get(b));
+        return dualOp.apply(dualNumbers.get(left), dualNumbers.get(right));
     }
-=======
-        return op(left.sample(random), right.sample(random));
-    }
-
-    @Override
-    public DoubleTensor getDerivedValue() {
-        return op(left.getValue(), right.getValue());
-    }
-
-    protected abstract DoubleTensor op(DoubleTensor left, DoubleTensor right);
 
     public DoubleVertex getLeft(){
         return left;
@@ -103,6 +75,4 @@
     public DoubleVertex getRight(){
         return right;
     }
-
->>>>>>> 48946581
 }