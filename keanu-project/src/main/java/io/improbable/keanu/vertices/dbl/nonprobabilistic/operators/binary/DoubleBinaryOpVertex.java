--- conflicted
+++ resolved
@@ -6,11 +6,8 @@
 import java.util.function.BinaryOperator;
 
 import io.improbable.keanu.tensor.dbl.DoubleTensor;
-<<<<<<< HEAD
 import io.improbable.keanu.vertices.Observable;
 import io.improbable.keanu.vertices.Vertex;
-=======
->>>>>>> b3a5e54f
 import io.improbable.keanu.vertices.dbl.DoubleVertex;
 import io.improbable.keanu.vertices.dbl.KeanuRandom;
 import io.improbable.keanu.vertices.dbl.nonprobabilistic.diff.DualNumber;
@@ -25,13 +22,7 @@
 
     /**
      * A vertex that performs a user defined operation on two vertices
-<<<<<<< HEAD
-     * @param left a vertex
-=======
-     *
-     * @param shape the shape of the resulting vertex
      * @param left  a vertex
->>>>>>> b3a5e54f
      * @param right a vertex
      * @param op operation used to sample
      * @param dualOp operation used to calculate Dual
@@ -51,19 +42,11 @@
      * @param op operation used to sample
      * @param dualOp operation used to calculate Dual
      */
-<<<<<<< HEAD
     public DoubleBinaryOpVertex(
         int[] shape,
         DoubleVertex left, DoubleVertex right,
         BinaryOperator<DoubleTensor> op, BinaryOperator<DualNumber> dualOp) {
-        super(
-            new NonProbabilisticValueUpdater<>(v -> op.apply(left.getValue(), right.getValue())),
-            Observable.observableTypeFor(DoubleBinaryOpVertex.class)
-        );
-=======
-    public DoubleBinaryOpVertex(int[] shape, DoubleVertex left, DoubleVertex right) {
-        super(new NonProbabilisticValueUpdater<>(v -> ((DoubleBinaryOpVertex) v).op(left.getValue(), right.getValue())));
->>>>>>> b3a5e54f
+        super(new NonProbabilisticValueUpdater<>(v -> op.apply(left.getValue(), right.getValue())));
         this.left = left;
         this.right = right;
         this.op = op;
@@ -77,13 +60,7 @@
         return op.apply(left.sample(random), right.sample(random));
     }
 
-<<<<<<< HEAD
-    public DoubleVertex getLeft(){
-=======
-    protected abstract DoubleTensor op(DoubleTensor left, DoubleTensor right);
-
     public DoubleVertex getLeft() {
->>>>>>> b3a5e54f
         return left;
     }
 
