package io.improbable.keanu.vertices.dbl.probabilistic;

import static java.util.Collections.singletonMap;

import static io.improbable.keanu.distributions.dual.Diffs.X;
import static io.improbable.keanu.tensor.TensorShapeValidation.checkHasSingleNonScalarShapeOrAllScalar;
import static io.improbable.keanu.tensor.TensorShapeValidation.checkTensorsMatchNonScalarShapeOrAreScalar;

import java.util.Map;

import io.improbable.keanu.distributions.ContinuousDistribution;
import io.improbable.keanu.distributions.continuous.SmoothUniform;
import io.improbable.keanu.tensor.dbl.DoubleTensor;
import io.improbable.keanu.vertices.dbl.DoubleVertex;
import io.improbable.keanu.vertices.dbl.KeanuRandom;
import io.improbable.keanu.vertices.dbl.nonprobabilistic.ConstantDoubleVertex;

public class SmoothUniformVertex extends ProbabilisticDouble {

    private static final double DEFAULT_EDGE_SHARPNESS = 0.01;

    private final DoubleVertex xMin;
    private final DoubleVertex xMax;
    private final double edgeSharpness;

    /**
     * One xMin or Xmax or both that match a proposed tensor shape of Smooth Uniform
     * <p>
     * If all provided parameters are scalar then the proposed shape determines the shape
     *
     * @param tensorShape   the desired shape of the vertex
     * @param xMin          the xMin of the Smooth Uniform with either the same shape as specified for this vertex or a scalar
     * @param xMax          the xMax of the Smooth Uniform with either the same shape as specified for this vertex or a scalar
     * @param edgeSharpness the edge sharpness of the Smooth Uniform
     */
    public SmoothUniformVertex(int[] tensorShape, DoubleVertex xMin, DoubleVertex xMax, double edgeSharpness) {

        checkTensorsMatchNonScalarShapeOrAreScalar(tensorShape, xMin.getShape(), xMax.getShape());

        this.xMin = xMin;
        this.xMax = xMax;
        this.edgeSharpness = edgeSharpness;
        setParents(xMin, xMax);
        setValue(DoubleTensor.placeHolder(tensorShape));
    }

    /**
     * One to one constructor for mapping some shape of mu and sigma to
     * a matching shaped Smooth Uniform.
     *
     * @param xMin          the xMin of the Smooth Uniform with either the same shape as specified for this vertex or a scalar
     * @param xMax          the xMax of the Smooth Uniform with either the same shape as specified for this vertex or a scalar
     * @param edgeSharpness the edge sharpness of the Smooth Uniform
     */
    public SmoothUniformVertex(DoubleVertex xMin, DoubleVertex xMax, double edgeSharpness) {
        this(checkHasSingleNonScalarShapeOrAllScalar(xMin.getShape(), xMax.getShape()), xMin, xMax, edgeSharpness);
    }


    public SmoothUniformVertex(DoubleVertex xMin, double xMax, double edgeSharpness) {
        this(xMin, new ConstantDoubleVertex(xMax), edgeSharpness);
    }

    public SmoothUniformVertex(double xMin, DoubleVertex xMax, double edgeSharpness) {
        this(new ConstantDoubleVertex(xMin), xMax, edgeSharpness);
    }

    public SmoothUniformVertex(double xMin, double xMax, double edgeSharpness) {
        this(new ConstantDoubleVertex(xMin), new ConstantDoubleVertex(xMax), edgeSharpness);
    }

    public SmoothUniformVertex(DoubleVertex xMin, DoubleVertex xMax) {
        this(xMin, xMax, DEFAULT_EDGE_SHARPNESS);
    }

    public SmoothUniformVertex(DoubleVertex xMin, double xMax) {
        this(xMin, new ConstantDoubleVertex(xMax), DEFAULT_EDGE_SHARPNESS);
    }

    public SmoothUniformVertex(double xMin, DoubleVertex xMax) {
        this(new ConstantDoubleVertex(xMin), xMax, DEFAULT_EDGE_SHARPNESS);
    }

    public SmoothUniformVertex(double xMin, double xMax) {
        this(new ConstantDoubleVertex(xMin), new ConstantDoubleVertex(xMax), DEFAULT_EDGE_SHARPNESS);
    }

    public SmoothUniformVertex(int[] tensorShape, DoubleVertex xMin, double xMax, double edgeSharpness) {
        this(tensorShape, xMin, new ConstantDoubleVertex(xMax), edgeSharpness);
    }

    public SmoothUniformVertex(int[] tensorShape, double xMin, DoubleVertex xMax, double edgeSharpness) {
        this(tensorShape, new ConstantDoubleVertex(xMin), xMax, edgeSharpness);
    }

    public SmoothUniformVertex(int[] tensorShape, double xMin, double xMax, double edgeSharpness) {
        this(tensorShape, new ConstantDoubleVertex(xMin), new ConstantDoubleVertex(xMax), edgeSharpness);
    }

    public SmoothUniformVertex(int[] tensorShape, DoubleVertex xMin, DoubleVertex xMax) {
        this(tensorShape, xMin, xMax, DEFAULT_EDGE_SHARPNESS);
    }

    public SmoothUniformVertex(int[] tensorShape, DoubleVertex xMin, double xMax) {
        this(tensorShape, xMin, new ConstantDoubleVertex(xMax), DEFAULT_EDGE_SHARPNESS);
    }

    public SmoothUniformVertex(int[] tensorShape, double xMin, DoubleVertex xMax) {
        this(tensorShape, new ConstantDoubleVertex(xMin), xMax, DEFAULT_EDGE_SHARPNESS);
    }

    public SmoothUniformVertex(int[] tensorShape, double xMin, double xMax) {
        this(tensorShape, new ConstantDoubleVertex(xMin), new ConstantDoubleVertex(xMax), DEFAULT_EDGE_SHARPNESS);
    }

    @Override
    public double logPdf(DoubleTensor value) {
        final DoubleTensor min = xMin.getValue();
        final DoubleTensor max = xMax.getValue();
        final DoubleTensor density = SmoothUniform.withParameters(min, max, this.edgeSharpness).logProb(value);
        return density.logInPlace().sum();
    }

    @Override
    public Map<Long, DoubleTensor> dLogPdf(DoubleTensor value) {
        final DoubleTensor min = xMin.getValue();
        final DoubleTensor max = xMax.getValue();
<<<<<<< HEAD
        ContinuousDistribution distribution = SmoothUniform.withParameters(min, max, this.edgeSharpness);
        final DoubleTensor dPdfdx = distribution.dLogProb(value).get(X).getValue();
        final DoubleTensor density = distribution.logProb(value);
        final DoubleTensor dlogPdfdx = dPdfdx.divInPlace(density);
=======
        final DoubleTensor shoulderWidth = (max.minus(min)).timesInPlace(this.edgeSharpness);
        final DoubleTensor dPdx = SmoothUniform.dPdf(min, max, shoulderWidth, value);
        final DoubleTensor density = SmoothUniform.pdf(min, max, shoulderWidth, value);
        final DoubleTensor dLogPdx = dPdx.divInPlace(density);
>>>>>>> e7659f27

        return singletonMap(getId(), dLogPdx);
    }

    @Override
    public DoubleTensor sample(KeanuRandom random) {
        return SmoothUniform.withParameters(xMin.getValue(), xMax.getValue(), this.edgeSharpness).sample(getShape(), random);
    }
}<|MERGE_RESOLUTION|>--- conflicted
+++ resolved
@@ -125,17 +125,10 @@
     public Map<Long, DoubleTensor> dLogPdf(DoubleTensor value) {
         final DoubleTensor min = xMin.getValue();
         final DoubleTensor max = xMax.getValue();
-<<<<<<< HEAD
         ContinuousDistribution distribution = SmoothUniform.withParameters(min, max, this.edgeSharpness);
-        final DoubleTensor dPdfdx = distribution.dLogProb(value).get(X).getValue();
+        final DoubleTensor dPdx = distribution.dLogProb(value).get(X).getValue();
         final DoubleTensor density = distribution.logProb(value);
-        final DoubleTensor dlogPdfdx = dPdfdx.divInPlace(density);
-=======
-        final DoubleTensor shoulderWidth = (max.minus(min)).timesInPlace(this.edgeSharpness);
-        final DoubleTensor dPdx = SmoothUniform.dPdf(min, max, shoulderWidth, value);
-        final DoubleTensor density = SmoothUniform.pdf(min, max, shoulderWidth, value);
         final DoubleTensor dLogPdx = dPdx.divInPlace(density);
->>>>>>> e7659f27
 
         return singletonMap(getId(), dLogPdx);
     }
