package io.improbable.keanu.vertices.dbl.nonprobabilistic.diff;

import io.improbable.keanu.tensor.TensorShape;
import io.improbable.keanu.tensor.bool.BooleanTensor;
import io.improbable.keanu.tensor.dbl.DoubleTensor;

import java.util.Collections;
import java.util.HashMap;
import java.util.List;
import java.util.Map;

public class DualNumber {

    public static DualNumber createConstant(DoubleTensor value) {
        return new DualNumber(value, PartialDerivatives.OF_CONSTANT);
    }

    public static DualNumber createWithRespectToSelf(long withRespectTo, DoubleTensor value) {
        return new DualNumber(value, PartialDerivatives.withRespectToSelf(withRespectTo, value.getShape()));
    }

    public static DualNumber ifThenElse(BooleanTensor predicate, DualNumber thn, DualNumber els){
        if (predicate.allTrue()) {
            return new DualNumber(thn.value, thn.getPartialDerivatives());
        } else if (predicate.allFalse()) {
            return new DualNumber(els.value, els.getPartialDerivatives());
        } else {
            PartialDerivatives mixedPartials = PartialDerivatives.ifThenElse(predicate, thn.getPartialDerivatives(), els.getPartialDerivatives());
            return new DualNumber(predicate.setDoubleIf(thn.value, els.value), mixedPartials);
        }
    }

    private DoubleTensor value;
    private PartialDerivatives partialDerivatives;

    public DualNumber(DoubleTensor value, PartialDerivatives partialDerivatives) {
        this.value = value;
        this.partialDerivatives = partialDerivatives;
    }

    public DualNumber(DoubleTensor value, Map<Long, DoubleTensor> partialDerivatives) {
        this(value, new PartialDerivatives(partialDerivatives));
    }

    public DualNumber(DoubleTensor value, long infinitesimalLabel) {
        this(value, new PartialDerivatives(Collections.singletonMap(infinitesimalLabel, DoubleTensor.ones(value.getShape()))));
    }

    public DoubleTensor getValue() {
        return value;
    }

    public PartialDerivatives getPartialDerivatives() {
        return partialDerivatives;
    }

    public boolean isOfConstant() {
        return partialDerivatives.isEmpty();
    }

    public DualNumber add(DualNumber that) {
        // dc = da + db;
        DoubleTensor newValue = this.value.plus(that.value);
        PartialDerivatives newInf = this.partialDerivatives.add(that.partialDerivatives);
        return new DualNumber(newValue, newInf);
    }

    public DualNumber subtract(DualNumber that) {
        // dc = da - db;
        DoubleTensor newValue = this.value.minus(that.value);
        PartialDerivatives newInf = this.partialDerivatives.subtract(that.partialDerivatives);
        return new DualNumber(newValue, newInf);
    }

    public DualNumber matrixMultiplyBy(DualNumber that) {
        // dc = A * db + da * B;
        DoubleTensor newValue = this.value.matrixMultiply(that.value);
        PartialDerivatives thisInfMultiplied;
        PartialDerivatives thatInfMultiplied;

        if (this.partialDerivatives.isEmpty()) {
            thisInfMultiplied = PartialDerivatives.OF_CONSTANT;
        } else {
            thisInfMultiplied = PartialDerivatives.matrixMultiply(this.partialDerivatives, that.value, true);
        }

        if (that.partialDerivatives.isEmpty()) {
            thatInfMultiplied = PartialDerivatives.OF_CONSTANT;
        } else {
            thatInfMultiplied = PartialDerivatives.matrixMultiply(that.partialDerivatives, this.value, false);
        }

        PartialDerivatives newInf = thisInfMultiplied.add(thatInfMultiplied);
        return new DualNumber(newValue, newInf);
    }

    public DualNumber multiplyBy(DualNumber that) {
        // dc = A * db + da * B;
        DoubleTensor newValue = this.value.times(that.value);
        PartialDerivatives thisInfMultiplied;
        PartialDerivatives thatInfMultiplied;

        if (this.partialDerivatives.isEmpty()) {
            thisInfMultiplied = PartialDerivatives.OF_CONSTANT;
        } else {
            thisInfMultiplied = this.partialDerivatives.multiplyBy(that.value);
        }

        if (that.partialDerivatives.isEmpty()) {
            thatInfMultiplied = PartialDerivatives.OF_CONSTANT;
        } else {
            thatInfMultiplied = that.partialDerivatives.multiplyBy(this.value);
        }

        PartialDerivatives newInf = thisInfMultiplied.add(thatInfMultiplied);
        return new DualNumber(newValue, newInf);
    }

    public DualNumber divideBy(DualNumber that) {
        // dc = (B * da - A * db) / B^2;
        DoubleTensor newValue = this.value.div(that.value);
        PartialDerivatives thisInfMultiplied;
        PartialDerivatives thatInfMultiplied;
        PartialDerivatives newInf;

        if (this.partialDerivatives.isEmpty()) {
            thisInfMultiplied = PartialDerivatives.OF_CONSTANT;
        } else {
            thisInfMultiplied = this.partialDerivatives.multiplyBy(that.value);
        }

        if (that.partialDerivatives.isEmpty()) {
            thatInfMultiplied = PartialDerivatives.OF_CONSTANT;
        } else {
            thatInfMultiplied = that.partialDerivatives.multiplyBy(this.value);
        }

        if (thisInfMultiplied.isEmpty() && thatInfMultiplied.isEmpty()) {
            newInf = PartialDerivatives.OF_CONSTANT;
        } else {
            newInf = thisInfMultiplied.subtract(thatInfMultiplied).divideBy(that.value.times(that.value));
        }

        return new DualNumber(newValue, newInf);
    }

    public DualNumber pow(DualNumber that) {
        // dc = (A ^ B) * B * (dA / A) + (dB * log (A))
        DoubleTensor newValue = this.value.pow(that.value);
        PartialDerivatives thisInfBase;
        PartialDerivatives thisInfExponent;

        if (this.partialDerivatives.isEmpty()) {
            thisInfBase = PartialDerivatives.OF_CONSTANT;
        } else {
            thisInfBase = this.partialDerivatives.multiplyBy(that.value.times(this.value.pow(that.value.minus(1))));
        }

        if (that.partialDerivatives.isEmpty()) {
            thisInfExponent = PartialDerivatives.OF_CONSTANT;
        } else {
            thisInfExponent = that.partialDerivatives.multiplyBy(this.value.log().timesInPlace(newValue));
        }

        PartialDerivatives newInf = thisInfBase.add(thisInfExponent);
        return new DualNumber(newValue, newInf);
    }

    public DualNumber plus(DualNumber that) {
        return add(that);
    }

    public DualNumber minus(DualNumber that) {
        return subtract(that);
    }

    public DualNumber times(DualNumber that) {
        return multiplyBy(that);
    }

    public DualNumber div(DualNumber that) {
        return divideBy(that);
    }

    public DualNumber plus(double value) {
        DoubleTensor newValue = this.value.plus(value);
        PartialDerivatives clonedInf = this.partialDerivatives.clone();
        return new DualNumber(newValue, clonedInf);
    }

    public DualNumber minus(double value) {
        DoubleTensor newValue = this.value.minus(value);
        PartialDerivatives clonedInf = this.partialDerivatives.clone();
        return new DualNumber(newValue, clonedInf);
    }

    public DualNumber times(double value) {
        DoubleTensor newValue = this.value.times(value);
        PartialDerivatives newInf = this.partialDerivatives.multiplyBy(value);
        return new DualNumber(newValue, newInf);
    }

    public DualNumber div(double value) {
        DoubleTensor newValue = this.value.div(value);
        PartialDerivatives newPartial = this.partialDerivatives.divideBy(value);
        return new DualNumber(newValue, newPartial);
    }

    public DualNumber unaryMinus() {
        return times(-1.0);
    }

    public DualNumber exp() {
        DoubleTensor newValue = value.exp();
        if (this.partialDerivatives.isEmpty()) {
            return new DualNumber(newValue, PartialDerivatives.OF_CONSTANT);
        } else {
            return new DualNumber(newValue, this.partialDerivatives.multiplyBy(newValue));
        }
    }

    public DualNumber sin() {
        DoubleTensor newValue = value.sin();
        if (this.partialDerivatives.isEmpty()) {
            return new DualNumber(newValue, PartialDerivatives.OF_CONSTANT);
        } else {
            DoubleTensor dSin = value.cos();
            return new DualNumber(newValue, this.partialDerivatives.multiplyBy(dSin));
        }
    }

    public DualNumber cos() {
        DoubleTensor newValue = value.cos();
        if (this.partialDerivatives.isEmpty()) {
            return new DualNumber(newValue, PartialDerivatives.OF_CONSTANT);
        } else {
            DoubleTensor dCos = value.sin().unaryMinusInPlace();
            return new DualNumber(newValue, this.partialDerivatives.multiplyBy(dCos));
        }
    }

    public DualNumber tan() {
        DoubleTensor newValue = value.tan();
        if (this.partialDerivatives.isEmpty()) {
            return new DualNumber(newValue, PartialDerivatives.OF_CONSTANT);
        } else {
            DoubleTensor dTan = value.cos().powInPlace(2).reciprocalInPlace();
            return new DualNumber(newValue, this.partialDerivatives.multiplyBy(dTan));
        }
    }

    public DualNumber asin() {
        DoubleTensor newValue = value.asin();
        if (this.partialDerivatives.isEmpty()) {
            return new DualNumber(newValue, PartialDerivatives.OF_CONSTANT);
        } else {
            DoubleTensor dArcSin = (value.unaryMinus().timesInPlace(value).plusInPlace(1))
                .sqrtInPlace().reciprocalInPlace();
            return new DualNumber(newValue, this.partialDerivatives.multiplyBy(dArcSin));
        }
    }

    public DualNumber acos() {
        DoubleTensor newValue = value.acos();
        if (this.partialDerivatives.isEmpty()) {
            return new DualNumber(newValue, PartialDerivatives.OF_CONSTANT);
        } else {
            DoubleTensor dArcCos = value.unaryMinus().timesInPlace(value).plusInPlace(1)
                .sqrtInPlace().reciprocalInPlace().unaryMinusInPlace();
            return new DualNumber(newValue, this.partialDerivatives.multiplyBy(dArcCos));
        }
    }

    public DualNumber atan() {
        DoubleTensor newValue = value.atan();
        if (this.partialDerivatives.isEmpty()) {
            return new DualNumber(newValue, PartialDerivatives.OF_CONSTANT);
        } else {
            DoubleTensor dArcTan = value.powInPlace(2).plusInPlace(1).reciprocalInPlace();
            return new DualNumber(newValue, this.partialDerivatives.multiplyBy(dArcTan));
        }
    }

    public DualNumber log() {
        DoubleTensor newValue = value.log();
        if (this.partialDerivatives.isEmpty()) {
            return new DualNumber(newValue, PartialDerivatives.OF_CONSTANT);
        } else {
            return new DualNumber(newValue, this.partialDerivatives.divideBy(value));
        }
    }

    public DualNumber sum() {
        DoubleTensor sumOfAll = DoubleTensor.scalar(value.sum());
        int[] resultDims = TensorShape.dimensionRange(0, value.getRank());
        return new DualNumber(sumOfAll, this.partialDerivatives.sum(false, resultDims));
    }

    public DualNumber reshape(int[] proposedShape) {
        PartialDerivatives reshapedPartialDerivatives = this.partialDerivatives.reshape(getValue().getRank(), proposedShape);
        return new DualNumber(value.reshape(proposedShape), reshapedPartialDerivatives);
    }

    public DualNumber slice(int dimension, int index) {
        PartialDerivatives slicedPartialDerivatives = this.partialDerivatives.slice(dimension, index);
        return new DualNumber(value.slice(dimension, index), slicedPartialDerivatives);
    }

<<<<<<< HEAD
        for (Map.Entry<Long, List<DoubleTensor>> partials : combinedPartialDerivatives.entrySet()) {
            concatenatedPartialDerivates.put(partials.getKey(), concatPartialDerivatives(dimension, partials.getValue()));
        }

        DoubleTensor concatValue = this.getValue().concat(dimension, toConcat);
        return new DualNumber(concatValue, concatenatedPartialDerivates);
=======
    public DualNumber concat(int dimension, List<DualNumber> dualToConcat, DoubleTensor... toConcat) {
        Map<Long, DoubleTensor> concatenatedPartialDerivatives = new HashMap<>();
        Map<Long, List<DoubleTensor>> combinedPartialDerivativesOfInputs = new HashMap<>();

        for (Map.Entry<Long, DoubleTensor> partial : this.partialDerivatives.asMap().entrySet()) {
            combinedPartialDerivativesOfInputs.computeIfAbsent(partial.getKey(), k -> new ArrayList<>()).add(partial.getValue());
        }

        for (int i = 0; i < dualToConcat.size(); i++) {
            for (Map.Entry<Long, DoubleTensor> partial : dualToConcat.get(i).getPartialDerivatives().asMap().entrySet()) {
                combinedPartialDerivativesOfInputs.computeIfAbsent(partial.getKey(), k -> new ArrayList<>()).add(partial.getValue());
            }
        }

        for (Map.Entry<Long, List<DoubleTensor>> partials : combinedPartialDerivativesOfInputs.entrySet()) {
            concatenatedPartialDerivatives.put(partials.getKey(), concatPartialDerivates(dimension, partials.getValue()));
        }

        DoubleTensor concatValue = this.getValue().concat(dimension, toConcat);
        return new DualNumber(concatValue, concatenatedPartialDerivatives);

>>>>>>> 38657035
    }

    private DoubleTensor concatPartialDerivatives(int dimension, List<DoubleTensor> partialDerivates) {
        if (partialDerivates.size() == 1) {
            return partialDerivates.get(0);
        } else {
            DoubleTensor primaryTensor = partialDerivates.remove(0);
            DoubleTensor[] derivativesToConcat = new DoubleTensor[partialDerivates.size()];
            return primaryTensor.concat(dimension, partialDerivates.toArray(derivativesToConcat));
        }
    }

    public DualNumber take(int... index) {
        Map<Long, DoubleTensor> dualsAtIndex = new HashMap<>();

        for (Map.Entry<Long, DoubleTensor> entry : this.partialDerivatives.asMap().entrySet()) {
            DoubleTensor atIndexTensor = takeFromPartial(entry.getValue(), index);
            int desiredRank = entry.getValue().getShape().length;
            int[] paddedShape = TensorShape.shapeToDesiredRankByPrependingOnes(atIndexTensor.getShape(), desiredRank);
            atIndexTensor = atIndexTensor.reshape(paddedShape);
            dualsAtIndex.put(entry.getKey(), atIndexTensor);
        }

        return new DualNumber(DoubleTensor.scalar(this.value.getValue(index)), dualsAtIndex);
    }

    private DoubleTensor takeFromPartial(DoubleTensor from, int... indices) {
        int[] fromShape = from.getShape();
        int[] subFromShape = Arrays.copyOf(fromShape, indices.length);
        int indexToTakeFrom = TensorShape.getFlatIndex(subFromShape, TensorShape.getRowFirstStride(subFromShape), indices);
        int[] takeShape = Arrays.copyOfRange(fromShape, indices.length, fromShape.length);
        int subShapeLength = (int) TensorShape.getLength(subFromShape);

        return from.reshape(subShapeLength, -1)
            .slice(0, indexToTakeFrom)
            .reshape(takeShape);
    }

}<|MERGE_RESOLUTION|>--- conflicted
+++ resolved
@@ -4,6 +4,8 @@
 import io.improbable.keanu.tensor.bool.BooleanTensor;
 import io.improbable.keanu.tensor.dbl.DoubleTensor;
 
+import java.util.ArrayList;
+import java.util.Arrays;
 import java.util.Collections;
 import java.util.HashMap;
 import java.util.List;
@@ -19,7 +21,7 @@
         return new DualNumber(value, PartialDerivatives.withRespectToSelf(withRespectTo, value.getShape()));
     }
 
-    public static DualNumber ifThenElse(BooleanTensor predicate, DualNumber thn, DualNumber els){
+    public static DualNumber ifThenElse(BooleanTensor predicate, DualNumber thn, DualNumber els) {
         if (predicate.allTrue()) {
             return new DualNumber(thn.value, thn.getPartialDerivatives());
         } else if (predicate.allFalse()) {
@@ -306,14 +308,6 @@
         return new DualNumber(value.slice(dimension, index), slicedPartialDerivatives);
     }
 
-<<<<<<< HEAD
-        for (Map.Entry<Long, List<DoubleTensor>> partials : combinedPartialDerivatives.entrySet()) {
-            concatenatedPartialDerivates.put(partials.getKey(), concatPartialDerivatives(dimension, partials.getValue()));
-        }
-
-        DoubleTensor concatValue = this.getValue().concat(dimension, toConcat);
-        return new DualNumber(concatValue, concatenatedPartialDerivates);
-=======
     public DualNumber concat(int dimension, List<DualNumber> dualToConcat, DoubleTensor... toConcat) {
         Map<Long, DoubleTensor> concatenatedPartialDerivatives = new HashMap<>();
         Map<Long, List<DoubleTensor>> combinedPartialDerivativesOfInputs = new HashMap<>();
@@ -329,13 +323,12 @@
         }
 
         for (Map.Entry<Long, List<DoubleTensor>> partials : combinedPartialDerivativesOfInputs.entrySet()) {
-            concatenatedPartialDerivatives.put(partials.getKey(), concatPartialDerivates(dimension, partials.getValue()));
+            concatenatedPartialDerivatives.put(partials.getKey(), concatPartialDerivatives(dimension, partials.getValue()));
         }
 
         DoubleTensor concatValue = this.getValue().concat(dimension, toConcat);
         return new DualNumber(concatValue, concatenatedPartialDerivatives);
 
->>>>>>> 38657035
     }
 
     private DoubleTensor concatPartialDerivatives(int dimension, List<DoubleTensor> partialDerivates) {
