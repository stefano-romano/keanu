--- conflicted
+++ resolved
@@ -293,7 +293,6 @@
     }
 
     public DualNumber concat(int dimension, List<DualNumber> dualToConcat, DoubleTensor... toConcat) {
-<<<<<<< HEAD
         Map<Long, DoubleTensor> concatenatedPartialDerivates = new HashMap<>();
         Map<Long, List<DoubleTensor>> combinedPartialDerivativesOfInputs = new HashMap<>();
 
@@ -301,15 +300,6 @@
             combinedPartialDerivativesOfInputs.computeIfAbsent(partial.getKey(), k -> new ArrayList<>()).add(partial.getValue());
         }
 
-=======
-        Map<Long, DoubleTensor> concatenatedPartialDerivatives = new HashMap<>();
-        Map<Long, List<DoubleTensor>> combinedPartialDerivativesOfInputs = new HashMap<>();
-
-        for (Map.Entry<Long, DoubleTensor> partial : this.partialDerivatives.asMap().entrySet()) {
-            combinedPartialDerivativesOfInputs.computeIfAbsent(partial.getKey(), k -> new ArrayList<>()).add(partial.getValue());
-        }
-
->>>>>>> ba90f3a1
         for (int i = 0; i < dualToConcat.size(); i++) {
             for (Map.Entry<Long, DoubleTensor> partial : dualToConcat.get(i).getPartialDerivatives().asMap().entrySet()) {
                 combinedPartialDerivativesOfInputs.computeIfAbsent(partial.getKey(), k -> new ArrayList<>()).add(partial.getValue());
@@ -317,15 +307,11 @@
         }
 
         for (Map.Entry<Long, List<DoubleTensor>> partials : combinedPartialDerivativesOfInputs.entrySet()) {
-<<<<<<< HEAD
             concatenatedPartialDerivates.put(partials.getKey(), concatPartialDerivates(dimension, partials.getValue()));
-=======
-            concatenatedPartialDerivatives.put(partials.getKey(), concatPartialDerivates(dimension, partials.getValue()));
->>>>>>> ba90f3a1
         }
 
         DoubleTensor concatValue = this.getValue().concat(dimension, toConcat);
-        return new DualNumber(concatValue, concatenatedPartialDerivatives);
+        return new DualNumber(concatValue, concatenatedPartialDerivates);
 
     }
 
@@ -339,16 +325,6 @@
         }
     }
 
-<<<<<<< HEAD
-    public DualNumber pluck(int[] inputShape, int... index) {
-        Map<Long, DoubleTensor> pluckedDuals = new HashMap<>();
-        long inputLength = TensorShape.getLength(inputShape);
-        int flatIndex = TensorShape.getFlatIndex(inputShape, TensorShape.getRowFirstStride(inputShape), index);
-
-        for (Map.Entry<Long, DoubleTensor> entry : this.partialDerivatives.asMap().entrySet()) {
-            DoubleTensor plucked = pluckedFromPartial(entry.getValue(), inputLength, flatIndex);
-            pluckedDuals.put(entry.getKey(), plucked);
-=======
     public DualNumber pluck(int... index) {
         Map<Long, DoubleTensor> pluckedDuals = new HashMap<>();
 
@@ -358,28 +334,21 @@
             int[] paddedShape = TensorShape.shapeToDesiredRankByPrependingOnes(pluckedTensor.getShape(), desiredRank);
             pluckedTensor = pluckedTensor.reshape(paddedShape);
             pluckedDuals.put(entry.getKey(), pluckedTensor);
->>>>>>> ba90f3a1
         }
 
         return new DualNumber(DoubleTensor.scalar(this.value.getValue(index)), pluckedDuals);
     }
 
-<<<<<<< HEAD
-    private DoubleTensor pluckedFromPartial(DoubleTensor partial, long inputLength, int inputFlatIndex) {
-        int[] partialShape = partial.getShape();
-        long partialLength = TensorShape.getLength(partialShape);
-        long howManyValuesToPluckFromPartial = partialLength / inputLength;
-        int flatIndexOfPartial = (int) howManyValuesToPluckFromPartial * inputFlatIndex;
-        double[] flatPartial = partial.asFlatDoubleArray();
-        double[] pluckedValues = new double[(int) howManyValuesToPluckFromPartial];
-
-        for (int i = flatIndexOfPartial; i < flatIndexOfPartial + howManyValuesToPluckFromPartial; i++) {
-            pluckedValues[i - flatIndexOfPartial] = flatPartial[i];
-        }
-
-        int[] newShape = Arrays.copyOfRange(partialShape, partialShape.length - 2, partialShape.length);
-        newShape = TensorShape.shapeToDesiredRankByPrependingOnes(newShape, partial.getShape().length);
-        return DoubleTensor.create(pluckedValues, newShape);
+    private DoubleTensor pluckFromPartial(DoubleTensor from, int... indices) {
+        int[] fromShape = from.getShape();
+        int[] subFromShape = Arrays.copyOf(fromShape, indices.length);
+        int pluckIndex = TensorShape.getFlatIndex(subFromShape, TensorShape.getRowFirstStride(subFromShape), indices);
+        int[] pluckShape = Arrays.copyOfRange(fromShape, indices.length, fromShape.length);
+        int subShapeLength = (int) TensorShape.getLength(subFromShape);
+
+        return from.reshape(subShapeLength, -1)
+            .slice(0, pluckIndex)
+            .reshape(pluckShape);
     }
 
     public DualNumber ifThenElse(BooleanTensor predicate, DualNumber els) {
@@ -396,7 +365,6 @@
         int[] thenShape = thn.value.getShape();
         double[] flatPredicate = predicate.asFlatDoubleArray();
         Map<Long, List<DoubleTensor>> ifAndElseDualNumbers = new HashMap<>();
-
         for (int i = 0; i < flatPredicate.length; i++) {
             boolean condition = flatPredicate[i] == 1.0;
             if (condition) {
@@ -405,15 +373,14 @@
                 pluckFromThenAndElse(els, thn, ifAndElseDualNumbers, thenShape, i);
             }
         }
-
         Map<Long, DoubleTensor> newPartials = concatenatePluckedPartials(ifAndElseDualNumbers, thn, els);
         return new DualNumber(predicate.setDoubleIf(thn.value, els.value), newPartials);
     }
 
     private void pluckFromThenAndElse(DualNumber primary, DualNumber secondary, Map<Long, List<DoubleTensor>> partials, int[] shape, int index) {
         int[] currentIndex = TensorShape.getShapeIndices(shape, TensorShape.getRowFirstStride(shape), index);
-        DualNumber primaryDualNumber = primary.pluck(shape, currentIndex);
-        DualNumber secondaryDualNumber = secondary.pluck(shape, currentIndex);
+        DualNumber primaryDualNumber = primary.pluck(currentIndex);
+        DualNumber secondaryDualNumber = secondary.pluck(currentIndex);
         Map<Long, DoubleTensor> primaryDualsMap = primaryDualNumber.getPartialDerivatives().asMap();
         Map<Long, DoubleTensor> secondaryWithPrimaryRemoved = removePrimaryFromSecondaryAndZero(primaryDualNumber, secondaryDualNumber);
         addToMap(partials, primaryDualsMap, secondaryWithPrimaryRemoved);
@@ -421,20 +388,16 @@
 
     private Map<Long, DoubleTensor> concatenatePluckedPartials(Map<Long, List<DoubleTensor>> ifAndElseDualNumbers, DualNumber thn, DualNumber els) {
         Map<Long, DoubleTensor> newPartials = new HashMap<>();
-
         for (Map.Entry<Long, List<DoubleTensor>> entry : ifAndElseDualNumbers.entrySet()) {
             List<DoubleTensor> value = entry.getValue();
             DoubleTensor primaryTensor = value.remove(0);
             DoubleTensor[] partialsToConcat = new DoubleTensor[value.size()];
             DoubleTensor concatenatedPartials = primaryTensor.concat(0, value.toArray(partialsToConcat));
-
             int[] originalPartialShape = thn.getPartialDerivatives().asMap().containsKey(entry.getKey()) ?
                 thn.getPartialDerivatives().withRespectTo(entry.getKey()).getShape() :
                 els.getPartialDerivatives().withRespectTo(entry.getKey()).getShape();
-
             newPartials.put(entry.getKey(), concatenatedPartials.reshape(originalPartialShape));
         }
-
         return newPartials;
     }
 
@@ -451,7 +414,6 @@
     private Map<Long, DoubleTensor> removePrimaryFromSecondaryAndZero(DualNumber primary, DualNumber secondary) {
         Map<Long, DoubleTensor> primaryMap = primary.getPartialDerivatives().asMap();
         Map<Long, DoubleTensor> secondaryWithPrimaryRemoved = new HashMap<>();
-
         for (Map.Entry<Long, DoubleTensor> entry : secondary.getPartialDerivatives().asMap().entrySet()) {
             if (!primaryMap.containsKey(entry.getKey())) {
                 DoubleTensor toZero = secondary.getPartialDerivatives().asMap().get(entry.getKey());
@@ -459,20 +421,7 @@
                 secondaryWithPrimaryRemoved.put(entry.getKey(), zeroes);
             }
         }
-
         return secondaryWithPrimaryRemoved;
-=======
-    private DoubleTensor pluckFromPartial(DoubleTensor from, int... indices) {
-        int[] fromShape = from.getShape();
-        int[] subFromShape = Arrays.copyOf(fromShape, indices.length);
-        int pluckIndex = TensorShape.getFlatIndex(subFromShape, TensorShape.getRowFirstStride(subFromShape), indices);
-        int[] pluckShape = Arrays.copyOfRange(fromShape, indices.length, fromShape.length);
-        int subShapeLength = (int) TensorShape.getLength(subFromShape);
-
-        return from.reshape(subShapeLength, -1)
-            .slice(0, pluckIndex)
-            .reshape(pluckShape);
->>>>>>> ba90f3a1
     }
 
 }