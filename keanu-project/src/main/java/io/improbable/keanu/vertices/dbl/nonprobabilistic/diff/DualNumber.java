package io.improbable.keanu.vertices.dbl.nonprobabilistic.diff;

import com.google.common.collect.ImmutableSet;
import io.improbable.keanu.tensor.TensorShape;
import io.improbable.keanu.tensor.bool.BooleanTensor;
import io.improbable.keanu.tensor.dbl.DoubleTensor;
import io.improbable.keanu.vertices.Vertex;
import io.improbable.keanu.vertices.dbl.DoubleVertex;
import org.apache.commons.math3.util.Pair;

import java.util.*;
import java.util.stream.Collectors;

public class DualNumber {

    public static DualNumber createConstant(DoubleTensor value) {
        return new DualNumber(value, PartialDerivatives.OF_CONSTANT);
    }

    public static DualNumber createWithRespectToSelf(long withRespectTo, DoubleTensor value) {
        return new DualNumber(value, PartialDerivatives.withRespectToSelf(withRespectTo, value.getShape()));
    }

    public static DualNumber ifThenElse(BooleanTensor predicate, DualNumber thn, DualNumber els){
        if (predicate.allTrue()) {
            return new DualNumber(thn.value, thn.getPartialDerivatives());
        } else if (predicate.allFalse()) {
            return new DualNumber(els.value, els.getPartialDerivatives());
        } else {
            PartialDerivatives mixedPartials = PartialDerivatives.ifThenElse(predicate, thn.getPartialDerivatives(), els.getPartialDerivatives());
            return new DualNumber(predicate.setDoubleIf(thn.value, els.value), mixedPartials);
        }
    }

    public static DualNumber concat(Map<Vertex, DualNumber> dualNumbers, List<DualNumber> toConcat, DoubleVertex[] input, int dimension, DoubleTensor[] dualValues) {
        Map<Long, List<DoubleTensor>> dualNumbersToConcat = new HashMap<>();
        List<Pair<Long, List<Integer>>> vertexIds = findAllShapesWithRespectTo(toConcat);

        for (Pair<Long, List<Integer>> wrtVertex : vertexIds) {

            long vertexId = wrtVertex.getFirst();

            for (DoubleVertex ofVertex : input) {
                int[] wrtVertexShape = Arrays.copyOfRange(wrtVertex.getSecond().stream().mapToInt(i->i).toArray(), ofVertex.getValue().getRank(), wrtVertex.getSecond().size());
                int[] shape = TensorShape.concat(ofVertex.getShape(), wrtVertexShape);
                DualNumber dualNumberOf = dualNumbers.get(ofVertex);

                if (dualNumberOf.getPartialDerivatives().asMap().containsKey(vertexId)) {
                    dualNumbersToConcat.computeIfAbsent(vertexId, k -> new ArrayList<>()).add(dualNumberOf.partialDerivatives.asMap().get(vertexId));
                } else {
                    dualNumbersToConcat.computeIfAbsent(vertexId, k -> new ArrayList<>()).add(DoubleTensor.zeros(shape));
                }

            }

        }

        Map<Long, DoubleTensor> concattedDualNumbers = new HashMap<>();

        for (Map.Entry<Long, List<DoubleTensor>> dualNumberForVertex : dualNumbersToConcat.entrySet()) {
            DoubleTensor concatted = concatPartialDerivates(dimension, dualNumberForVertex.getValue());
            concattedDualNumbers.put(dualNumberForVertex.getKey(), concatted);
        }

        return new DualNumber(dualValues[0].concat(dimension, Arrays.copyOfRange(dualValues, 1, dualValues.length)), concattedDualNumbers);
    }

    private static DoubleTensor concatPartialDerivates(int dimension, List<DoubleTensor> partialDerivates) {
        if (partialDerivates.size() == 1) {
            return partialDerivates.get(0);
        } else {
            DoubleTensor primaryTensor = partialDerivates.remove(0);
            DoubleTensor[] derivativesToConcat = new DoubleTensor[partialDerivates.size()];
            return primaryTensor.concat(dimension, partialDerivates.toArray(derivativesToConcat));
        }
    }

    private DoubleTensor value;
    private PartialDerivatives partialDerivatives;

    public DualNumber(DoubleTensor value, PartialDerivatives partialDerivatives) {
        this.value = value;
        this.partialDerivatives = partialDerivatives;
    }

    public DualNumber(DoubleTensor value, Map<Long, DoubleTensor> partialDerivatives) {
        this(value, new PartialDerivatives(partialDerivatives));
    }

    public DualNumber(DoubleTensor value, long infinitesimalLabel) {
        this(value, new PartialDerivatives(Collections.singletonMap(infinitesimalLabel, DoubleTensor.ones(value.getShape()))));
    }

    public DoubleTensor getValue() {
        return value;
    }

    public PartialDerivatives getPartialDerivatives() {
        return partialDerivatives;
    }

    public boolean isOfConstant() {
        return partialDerivatives.isEmpty();
    }

    public DualNumber add(DualNumber that) {
        // dc = da + db;
        DoubleTensor newValue = this.value.plus(that.value);
        Map<Long, List<Integer>> reshapes = new HashMap<>();
        reshapes = reshapeScalarOperations(this.value, this.getPartialDerivatives(), newValue, reshapes);
        reshapes = reshapeScalarOperations(that.value, that.getPartialDerivatives(), newValue, reshapes);
        PartialDerivatives newInf = this.partialDerivatives.add(that.partialDerivatives, reshapes);
        return new DualNumber(newValue, newInf);
    }

    private Map<Long, List<Integer>> reshapeScalarOperations(DoubleTensor primary, PartialDerivatives partials, DoubleTensor newValue, Map<Long, List<Integer>> reshapedScalars) {
        if (primary.isScalar()) {
            for (Map.Entry<Long, DoubleTensor> partial : partials.asMap().entrySet()) {
                if (partial.getValue().isScalar()) {
                    int[] desiredShape = TensorShape.concat(newValue.getShape(), primary.getShape());
                    reshapedScalars.put(partial.getKey(), Arrays.stream(desiredShape).boxed().collect(Collectors.toList()));
                }
            }
        }
        return reshapedScalars;
    }

    public DualNumber subtract(DualNumber that) {
        // dc = da - db;
        return plus(that.unaryMinus());
    }

    public DualNumber matrixMultiplyBy(DualNumber that) {
        // dc = A * db + da * B;
        DoubleTensor newValue = this.value.matrixMultiply(that.value);
        PartialDerivatives thisInfMultiplied;
        PartialDerivatives thatInfMultiplied;

        if (this.partialDerivatives.isEmpty()) {
            thisInfMultiplied = PartialDerivatives.OF_CONSTANT;
        } else {
            thisInfMultiplied = PartialDerivatives.matrixMultiply(this.partialDerivatives, that.value, true);
        }

        if (that.partialDerivatives.isEmpty()) {
            thatInfMultiplied = PartialDerivatives.OF_CONSTANT;
        } else {
            thatInfMultiplied = PartialDerivatives.matrixMultiply(that.partialDerivatives, this.value, false);
        }

        PartialDerivatives newInf = thisInfMultiplied.add(thatInfMultiplied);
        return new DualNumber(newValue, newInf);
    }

    public DualNumber multiplyBy(DualNumber that) {
        // dc = A * db + da * B;
        DoubleTensor newValue = this.value.times(that.value);
        PartialDerivatives thisInfMultiplied;
        PartialDerivatives thatInfMultiplied;

        if (this.partialDerivatives.isEmpty()) {
            thisInfMultiplied = PartialDerivatives.OF_CONSTANT;
        } else {
            thisInfMultiplied = this.partialDerivatives.multiplyBy(that.value);
        }

        if (that.partialDerivatives.isEmpty()) {
            thatInfMultiplied = PartialDerivatives.OF_CONSTANT;
        } else {
            thatInfMultiplied = that.partialDerivatives.multiplyBy(this.value);
        }

        PartialDerivatives newInf = thisInfMultiplied.add(thatInfMultiplied);
        return new DualNumber(newValue, newInf);
    }

    public DualNumber divideBy(DualNumber that) {
        // dc = (B * da - A * db) / B^2;
        DoubleTensor newValue = this.value.div(that.value);
        PartialDerivatives thisInfMultiplied;
        PartialDerivatives thatInfMultiplied;
        PartialDerivatives newInf;

        if (this.partialDerivatives.isEmpty()) {
            thisInfMultiplied = PartialDerivatives.OF_CONSTANT;
        } else {
            thisInfMultiplied = this.partialDerivatives.multiplyBy(that.value);
        }

        if (that.partialDerivatives.isEmpty()) {
            thatInfMultiplied = PartialDerivatives.OF_CONSTANT;
        } else {
            thatInfMultiplied = that.partialDerivatives.multiplyBy(this.value);
        }

        if (thisInfMultiplied.isEmpty() && thatInfMultiplied.isEmpty()) {
            newInf = PartialDerivatives.OF_CONSTANT;
        } else {
            newInf = thisInfMultiplied.subtract(thatInfMultiplied).divideBy(that.value.pow(2));
        }

        return new DualNumber(newValue, newInf);
    }

    public DualNumber pow(DualNumber that) {
        // dc = (A ^ B) * B * (dA / A) + (dB * log (A))
        DoubleTensor newValue = this.value.pow(that.value);
        PartialDerivatives thisInfBase;
        PartialDerivatives thisInfExponent;

        if (this.partialDerivatives.isEmpty()) {
            thisInfBase = PartialDerivatives.OF_CONSTANT;
        } else {
            thisInfBase = this.partialDerivatives.multiplyBy(that.value.times(this.value.pow(that.value.minus(1))));
        }

        if (that.partialDerivatives.isEmpty()) {
            thisInfExponent = PartialDerivatives.OF_CONSTANT;
        } else {
            thisInfExponent = that.partialDerivatives.multiplyBy(this.value.log().timesInPlace(newValue));
        }

        PartialDerivatives newInf = thisInfBase.add(thisInfExponent);
        return new DualNumber(newValue, newInf);
    }

    public DualNumber plus(DualNumber that) {
        return add(that);
    }

    public DualNumber minus(DualNumber that) {
        return subtract(that);
    }

    public DualNumber times(DualNumber that) {
        return multiplyBy(that);
    }

    public DualNumber div(DualNumber that) {
        return divideBy(that);
    }

    public DualNumber plus(double value) {
        DoubleTensor newValue = this.value.plus(value);
        PartialDerivatives clonedInf = this.partialDerivatives.clone();
        return new DualNumber(newValue, clonedInf);
    }

    public DualNumber minus(double value) {
        DoubleTensor newValue = this.value.minus(value);
        PartialDerivatives clonedInf = this.partialDerivatives.clone();
        return new DualNumber(newValue, clonedInf);
    }

    public DualNumber times(double value) {
        DoubleTensor newValue = this.value.times(value);
        PartialDerivatives newInf = this.partialDerivatives.multiplyBy(value);
        return new DualNumber(newValue, newInf);
    }

    public DualNumber div(double value) {
        DoubleTensor newValue = this.value.div(value);
        PartialDerivatives newPartial = this.partialDerivatives.divideBy(value);
        return new DualNumber(newValue, newPartial);
    }

    public DualNumber unaryMinus() {
        return times(-1.0);
    }

    public DualNumber exp() {
        DoubleTensor newValue = value.exp();
        if (this.partialDerivatives.isEmpty()) {
            return new DualNumber(newValue, PartialDerivatives.OF_CONSTANT);
        } else {
            return new DualNumber(newValue, this.partialDerivatives.multiplyBy(newValue));
        }
    }

    public DualNumber sin() {
        DoubleTensor newValue = value.sin();
        if (this.partialDerivatives.isEmpty()) {
            return new DualNumber(newValue, PartialDerivatives.OF_CONSTANT);
        } else {
            DoubleTensor dSin = value.cos();
            return new DualNumber(newValue, this.partialDerivatives.multiplyBy(dSin));
        }
    }

    public DualNumber cos() {
        DoubleTensor newValue = value.cos();
        if (this.partialDerivatives.isEmpty()) {
            return new DualNumber(newValue, PartialDerivatives.OF_CONSTANT);
        } else {
            DoubleTensor dCos = value.sin().unaryMinusInPlace();
            return new DualNumber(newValue, this.partialDerivatives.multiplyBy(dCos));
        }
    }

    public DualNumber tan() {
        DoubleTensor newValue = value.tan();
        if (this.partialDerivatives.isEmpty()) {
            return new DualNumber(newValue, PartialDerivatives.OF_CONSTANT);
        } else {
            DoubleTensor dTan = value.cos().powInPlace(2).reciprocalInPlace();
            return new DualNumber(newValue, this.partialDerivatives.multiplyBy(dTan));
        }
    }

    public DualNumber asin() {
        DoubleTensor newValue = value.asin();
        if (this.partialDerivatives.isEmpty()) {
            return new DualNumber(newValue, PartialDerivatives.OF_CONSTANT);
        } else {
            DoubleTensor dArcSin = (value.unaryMinus().timesInPlace(value).plusInPlace(1))
                .sqrtInPlace().reciprocalInPlace();
            return new DualNumber(newValue, this.partialDerivatives.multiplyBy(dArcSin));
        }
    }

    public DualNumber acos() {
        DoubleTensor newValue = value.acos();
        if (this.partialDerivatives.isEmpty()) {
            return new DualNumber(newValue, PartialDerivatives.OF_CONSTANT);
        } else {
            DoubleTensor dArcCos = value.unaryMinus().timesInPlace(value).plusInPlace(1)
                .sqrtInPlace().reciprocalInPlace().unaryMinusInPlace();
            return new DualNumber(newValue, this.partialDerivatives.multiplyBy(dArcCos));
        }
    }

    public DualNumber atan() {
        DoubleTensor newValue = value.atan();
        if (this.partialDerivatives.isEmpty()) {
            return new DualNumber(newValue, PartialDerivatives.OF_CONSTANT);
        } else {
            DoubleTensor dArcTan = value.pow(2).plusInPlace(1).reciprocalInPlace();
            return new DualNumber(newValue, this.partialDerivatives.multiplyBy(dArcTan));
        }
    }

    public DualNumber log() {
        DoubleTensor newValue = value.log();
        if (this.partialDerivatives.isEmpty()) {
            return new DualNumber(newValue, PartialDerivatives.OF_CONSTANT);
        } else {
            return new DualNumber(newValue, this.partialDerivatives.divideBy(value));
        }
    }

    public DualNumber sum() {
        DoubleTensor sumOfAll = DoubleTensor.scalar(value.sum());
        int[] resultDims = TensorShape.dimensionRange(0, value.getRank());
        return new DualNumber(sumOfAll, this.partialDerivatives.sum(false, resultDims));
    }

    public DualNumber reshape(int[] proposedShape) {
        PartialDerivatives reshapedPartialDerivatives = this.partialDerivatives.reshape(getValue().getRank(), proposedShape);
        return new DualNumber(value.reshape(proposedShape), reshapedPartialDerivatives);
    }

    public DualNumber slice(int dimension, int index) {
        PartialDerivatives slicedPartialDerivatives = this.partialDerivatives.slice(dimension, index);
        return new DualNumber(value.slice(dimension, index), slicedPartialDerivatives);
    }

<<<<<<< HEAD
    public DualNumber pluck(int... index) {
        Map<Long, DoubleTensor> pluckedDuals = new HashMap<>();
=======
    public DualNumber concat(int dimension, List<DualNumber> dualToConcat, DoubleTensor... toConcat) {
        Map<Long, DoubleTensor> concatenatedPartialDerivatives = new HashMap<>();
        Map<Long, List<DoubleTensor>> combinedPartialDerivativesOfInputs = new HashMap<>();

        for (Map.Entry<Long, DoubleTensor> partial : this.partialDerivatives.asMap().entrySet()) {
            combinedPartialDerivativesOfInputs.computeIfAbsent(partial.getKey(), k -> new ArrayList<>()).add(partial.getValue());
        }

        for (int i = 0; i < dualToConcat.size(); i++) {
            for (Map.Entry<Long, DoubleTensor> partial : dualToConcat.get(i).getPartialDerivatives().asMap().entrySet()) {
                combinedPartialDerivativesOfInputs.computeIfAbsent(partial.getKey(), k -> new ArrayList<>()).add(partial.getValue());
            }
        }

        for (Map.Entry<Long, List<DoubleTensor>> partials : combinedPartialDerivativesOfInputs.entrySet()) {
            concatenatedPartialDerivatives.put(partials.getKey(), concatPartialDerivates(dimension, partials.getValue()));
        }

        DoubleTensor concatValue = this.getValue().concat(dimension, toConcat);
        return new DualNumber(concatValue, concatenatedPartialDerivatives);

    }

    private DoubleTensor concatPartialDerivates(int dimension, List<DoubleTensor> partialDerivates) {
        if (partialDerivates.size() == 1) {
            return partialDerivates.get(0);
        } else {
            DoubleTensor primaryTensor = partialDerivates.remove(0);
            DoubleTensor[] derivativesToConcat = new DoubleTensor[partialDerivates.size()];
            return primaryTensor.concat(dimension, partialDerivates.toArray(derivativesToConcat));
        }
    }

    public DualNumber take(int... index) {
        Map<Long, DoubleTensor> dualsAtIndex = new HashMap<>();
>>>>>>> 3c1f16c0

        for (Map.Entry<Long, DoubleTensor> entry : this.partialDerivatives.asMap().entrySet()) {
            DoubleTensor atIndexTensor = takeFromPartial(entry.getValue(), index);
            int desiredRank = entry.getValue().getShape().length;
            int[] paddedShape = TensorShape.shapeToDesiredRankByPrependingOnes(atIndexTensor.getShape(), desiredRank);
            atIndexTensor = atIndexTensor.reshape(paddedShape);
            dualsAtIndex.put(entry.getKey(), atIndexTensor);
        }

        return new DualNumber(DoubleTensor.scalar(this.value.getValue(index)), dualsAtIndex);
    }

<<<<<<< HEAD
    private static List<Pair<Long, List<Integer>>> findAllShapesWithRespectTo(List<DualNumber> dualNumbers) {
        List<Pair<Long, List<Integer>>> vertexInfo = new ArrayList<>();
        Set ids = new HashSet();

        for (DualNumber dualNumber : dualNumbers) {
            for (Map.Entry<Long, DoubleTensor> entry : dualNumber.getPartialDerivatives().asMap().entrySet()) {
                if (!ids.contains(entry.getKey())) {
                    vertexInfo.add(new Pair<>(entry.getKey(), Arrays.stream(entry.getValue().getShape()).boxed().collect(Collectors.toList())));
                    ids.add(entry.getKey());
                }
            }
        }

        return vertexInfo;
    }

    private DoubleTensor pluckFromPartial(DoubleTensor from, int... indices) {
=======
    private DoubleTensor takeFromPartial(DoubleTensor from, int... indices) {
>>>>>>> 3c1f16c0
        int[] fromShape = from.getShape();
        int[] subFromShape = Arrays.copyOf(fromShape, indices.length);
        int indexToTakeFrom = TensorShape.getFlatIndex(subFromShape, TensorShape.getRowFirstStride(subFromShape), indices);
        int[] takeShape = Arrays.copyOfRange(fromShape, indices.length, fromShape.length);
        int subShapeLength = (int) TensorShape.getLength(subFromShape);

        return from.reshape(subShapeLength, -1)
            .slice(0, indexToTakeFrom)
            .reshape(takeShape);
    }

}<|MERGE_RESOLUTION|>--- conflicted
+++ resolved
@@ -364,59 +364,6 @@
         return new DualNumber(value.slice(dimension, index), slicedPartialDerivatives);
     }
 
-<<<<<<< HEAD
-    public DualNumber pluck(int... index) {
-        Map<Long, DoubleTensor> pluckedDuals = new HashMap<>();
-=======
-    public DualNumber concat(int dimension, List<DualNumber> dualToConcat, DoubleTensor... toConcat) {
-        Map<Long, DoubleTensor> concatenatedPartialDerivatives = new HashMap<>();
-        Map<Long, List<DoubleTensor>> combinedPartialDerivativesOfInputs = new HashMap<>();
-
-        for (Map.Entry<Long, DoubleTensor> partial : this.partialDerivatives.asMap().entrySet()) {
-            combinedPartialDerivativesOfInputs.computeIfAbsent(partial.getKey(), k -> new ArrayList<>()).add(partial.getValue());
-        }
-
-        for (int i = 0; i < dualToConcat.size(); i++) {
-            for (Map.Entry<Long, DoubleTensor> partial : dualToConcat.get(i).getPartialDerivatives().asMap().entrySet()) {
-                combinedPartialDerivativesOfInputs.computeIfAbsent(partial.getKey(), k -> new ArrayList<>()).add(partial.getValue());
-            }
-        }
-
-        for (Map.Entry<Long, List<DoubleTensor>> partials : combinedPartialDerivativesOfInputs.entrySet()) {
-            concatenatedPartialDerivatives.put(partials.getKey(), concatPartialDerivates(dimension, partials.getValue()));
-        }
-
-        DoubleTensor concatValue = this.getValue().concat(dimension, toConcat);
-        return new DualNumber(concatValue, concatenatedPartialDerivatives);
-
-    }
-
-    private DoubleTensor concatPartialDerivates(int dimension, List<DoubleTensor> partialDerivates) {
-        if (partialDerivates.size() == 1) {
-            return partialDerivates.get(0);
-        } else {
-            DoubleTensor primaryTensor = partialDerivates.remove(0);
-            DoubleTensor[] derivativesToConcat = new DoubleTensor[partialDerivates.size()];
-            return primaryTensor.concat(dimension, partialDerivates.toArray(derivativesToConcat));
-        }
-    }
-
-    public DualNumber take(int... index) {
-        Map<Long, DoubleTensor> dualsAtIndex = new HashMap<>();
->>>>>>> 3c1f16c0
-
-        for (Map.Entry<Long, DoubleTensor> entry : this.partialDerivatives.asMap().entrySet()) {
-            DoubleTensor atIndexTensor = takeFromPartial(entry.getValue(), index);
-            int desiredRank = entry.getValue().getShape().length;
-            int[] paddedShape = TensorShape.shapeToDesiredRankByPrependingOnes(atIndexTensor.getShape(), desiredRank);
-            atIndexTensor = atIndexTensor.reshape(paddedShape);
-            dualsAtIndex.put(entry.getKey(), atIndexTensor);
-        }
-
-        return new DualNumber(DoubleTensor.scalar(this.value.getValue(index)), dualsAtIndex);
-    }
-
-<<<<<<< HEAD
     private static List<Pair<Long, List<Integer>>> findAllShapesWithRespectTo(List<DualNumber> dualNumbers) {
         List<Pair<Long, List<Integer>>> vertexInfo = new ArrayList<>();
         Set ids = new HashSet();
@@ -433,10 +380,21 @@
         return vertexInfo;
     }
 
-    private DoubleTensor pluckFromPartial(DoubleTensor from, int... indices) {
-=======
+    public DualNumber take(int... index) {
+        Map<Long, DoubleTensor> dualsAtIndex = new HashMap<>();
+
+        for (Map.Entry<Long, DoubleTensor> entry : this.partialDerivatives.asMap().entrySet()) {
+            DoubleTensor atIndexTensor = takeFromPartial(entry.getValue(), index);
+            int desiredRank = entry.getValue().getShape().length;
+            int[] paddedShape = TensorShape.shapeToDesiredRankByPrependingOnes(atIndexTensor.getShape(), desiredRank);
+            atIndexTensor = atIndexTensor.reshape(paddedShape);
+            dualsAtIndex.put(entry.getKey(), atIndexTensor);
+        }
+
+        return new DualNumber(DoubleTensor.scalar(this.value.getValue(index)), dualsAtIndex);
+    }
+
     private DoubleTensor takeFromPartial(DoubleTensor from, int... indices) {
->>>>>>> 3c1f16c0
         int[] fromShape = from.getShape();
         int[] subFromShape = Arrays.copyOf(fromShape, indices.length);
         int indexToTakeFrom = TensorShape.getFlatIndex(subFromShape, TensorShape.getRowFirstStride(subFromShape), indices);
