package io.improbable.keanu.vertices.dbl.nonprobabilistic.diff;

import com.google.common.collect.ImmutableSet;
import io.improbable.keanu.tensor.TensorShape;
import io.improbable.keanu.tensor.bool.BooleanTensor;
import io.improbable.keanu.tensor.dbl.DoubleTensor;
import io.improbable.keanu.vertices.Vertex;
import io.improbable.keanu.vertices.dbl.DoubleVertex;
import org.apache.commons.math3.util.Pair;

import java.util.*;
import java.util.stream.Collectors;

import io.improbable.keanu.kotlin.DoubleOperators;
import io.improbable.keanu.tensor.TensorShape;
import io.improbable.keanu.tensor.bool.BooleanTensor;
import io.improbable.keanu.tensor.dbl.DoubleTensor;
import io.improbable.keanu.vertices.Vertex;
import io.improbable.keanu.vertices.dbl.DoubleVertex;
import org.apache.commons.math3.util.Pair;

public class DualNumber implements DoubleOperators<DualNumber> {

    public static DualNumber createConstant(DoubleTensor value) {
        return new DualNumber(value, PartialDerivatives.OF_CONSTANT);
    }

    public static DualNumber createWithRespectToSelf(long withRespectTo, DoubleTensor value) {
        return new DualNumber(value, PartialDerivatives.withRespectToSelf(withRespectTo, value.getShape()));
    }

    public static DualNumber ifThenElse(BooleanTensor predicate, DualNumber thn, DualNumber els) {
        if (predicate.allTrue()) {
            return new DualNumber(thn.value, thn.getPartialDerivatives());
        } else if (predicate.allFalse()) {
            return new DualNumber(els.value, els.getPartialDerivatives());
        } else {
            PartialDerivatives mixedPartials = PartialDerivatives.ifThenElse(predicate, thn.getPartialDerivatives(), els.getPartialDerivatives());
            return new DualNumber(predicate.setDoubleIf(thn.value, els.value), mixedPartials);
        }
    }

<<<<<<< HEAD
    public static DualNumber concat(Map<Vertex, DualNumber> dualNumbers, List<DualNumber> toConcat, DoubleVertex[] input, int dimension, DoubleTensor[] dualValues) {
        Map<Long, List<DoubleTensor>> dualNumbersToConcat = new HashMap<>();
        List<Pair<Long, List<Integer>>> vertexIds = findAllShapesWithRespectTo(toConcat);

        for (Pair<Long, List<Integer>> wrtVertex : vertexIds) {

            long vertexId = wrtVertex.getFirst();

            for (DoubleVertex ofVertex : input) {
                int[] wrtVertexShape = Arrays.copyOfRange(wrtVertex.getSecond().stream().mapToInt(i->i).toArray(), ofVertex.getValue().getRank(), wrtVertex.getSecond().size());
=======
    public static DualNumber concat(Map<Vertex, DualNumber> dualNumbers,
                                    List<DualNumber> dualNumbersOfInputs,
                                    DoubleVertex[] input,
                                    int dimension,
                                    DoubleTensor[] dualValues) {

        Map<Long, List<DoubleTensor>> dualNumbersToConcat = new HashMap<>();
        List<Pair<Long, List<Integer>>> vertexIds = findShapesOfVertexWithRespectTo(dualNumbersOfInputs);

        for (Pair<Long, List<Integer>> wrtVertex : vertexIds) {
            long vertexId = wrtVertex.getFirst();

            for (DoubleVertex ofVertex : input) {
                int[] shapeOfVertexWithRespectTo = wrtVertex.getSecond().stream().mapToInt(i -> i).toArray();
                int[] wrtVertexShape = Arrays.copyOfRange(shapeOfVertexWithRespectTo, ofVertex.getValue().getRank(), wrtVertex.getSecond().size());
>>>>>>> fe204995
                int[] shape = TensorShape.concat(ofVertex.getShape(), wrtVertexShape);
                DualNumber dualNumberOf = dualNumbers.get(ofVertex);

                if (dualNumberOf.getPartialDerivatives().asMap().containsKey(vertexId)) {
                    dualNumbersToConcat.computeIfAbsent(vertexId, k -> new ArrayList<>()).add(dualNumberOf.partialDerivatives.asMap().get(vertexId));
                } else {
                    dualNumbersToConcat.computeIfAbsent(vertexId, k -> new ArrayList<>()).add(DoubleTensor.zeros(shape));
                }

            }
<<<<<<< HEAD

=======
>>>>>>> fe204995
        }

        Map<Long, DoubleTensor> concattedDualNumbers = new HashMap<>();

        for (Map.Entry<Long, List<DoubleTensor>> dualNumberForVertex : dualNumbersToConcat.entrySet()) {
            DoubleTensor concatted = concatPartialDerivates(dimension, dualNumberForVertex.getValue());
            concattedDualNumbers.put(dualNumberForVertex.getKey(), concatted);
        }

<<<<<<< HEAD
        return new DualNumber(dualValues[0].concat(dimension, Arrays.copyOfRange(dualValues, 1, dualValues.length)), concattedDualNumbers);
=======
        final DoubleTensor concattedValues = dualValues[0].concat(dimension, Arrays.copyOfRange(dualValues, 1, dualValues.length));
        return new DualNumber(concattedValues, concattedDualNumbers);
>>>>>>> fe204995
    }

    private static DoubleTensor concatPartialDerivates(int dimension, List<DoubleTensor> partialDerivates) {
        if (partialDerivates.size() == 1) {
            return partialDerivates.get(0);
        } else {
            DoubleTensor primaryTensor = partialDerivates.remove(0);
            DoubleTensor[] derivativesToConcat = new DoubleTensor[partialDerivates.size()];
            return primaryTensor.concat(dimension, partialDerivates.toArray(derivativesToConcat));
        }
    }

<<<<<<< HEAD
=======
    private static List<Pair<Long, List<Integer>>> findShapesOfVertexWithRespectTo(List<DualNumber> dualNumbers) {
        List<Pair<Long, List<Integer>>> vertexInfo = new ArrayList<>();
        Set ids = new HashSet();

        for (DualNumber dualNumber : dualNumbers) {
            for (Map.Entry<Long, DoubleTensor> entry : dualNumber.getPartialDerivatives().asMap().entrySet()) {
                if (!ids.contains(entry.getKey())) {
                    vertexInfo.add(new Pair<>(entry.getKey(), Arrays.stream(entry.getValue().getShape()).boxed().collect(Collectors.toList())));
                    ids.add(entry.getKey());
                }
            }
        }

        return vertexInfo;
    }

>>>>>>> fe204995
    private DoubleTensor value;
    private PartialDerivatives partialDerivatives;

    public DualNumber(DoubleTensor value, PartialDerivatives partialDerivatives) {
        this.value = value;
        this.partialDerivatives = partialDerivatives;
    }

    public DualNumber(DoubleTensor value, Map<Long, DoubleTensor> partialDerivatives) {
        this(value, new PartialDerivatives(partialDerivatives));
    }

    public DualNumber(DoubleTensor value, long infinitesimalLabel) {
        this(value, new PartialDerivatives(Collections.singletonMap(infinitesimalLabel, DoubleTensor.ones(value.getShape()))));
    }

    public DoubleTensor getValue() {
        return value;
    }

    public PartialDerivatives getPartialDerivatives() {
        return partialDerivatives;
    }

    public boolean isOfConstant() {
        return partialDerivatives.isEmpty();
    }

    public DualNumber add(DualNumber that) {
        // dc = da + db;
        DoubleTensor newValue = this.value.plus(that.value);
        Map<Long, List<Integer>> reshapes = new HashMap<>();
        reshapes = reshapeScalarOperations(this.value, this.getPartialDerivatives(), newValue, reshapes);
        reshapes = reshapeScalarOperations(that.value, that.getPartialDerivatives(), newValue, reshapes);
        PartialDerivatives newInf = this.partialDerivatives.add(that.partialDerivatives, reshapes);
        return new DualNumber(newValue, newInf);
    }

    private Map<Long, List<Integer>> reshapeScalarOperations(DoubleTensor primary, PartialDerivatives partials, DoubleTensor newValue, Map<Long, List<Integer>> reshapedScalars) {
        if (primary.isScalar()) {
            for (Map.Entry<Long, DoubleTensor> partial : partials.asMap().entrySet()) {
                if (partial.getValue().isScalar()) {
                    int[] desiredShape = TensorShape.concat(newValue.getShape(), primary.getShape());
                    reshapedScalars.put(partial.getKey(), Arrays.stream(desiredShape).boxed().collect(Collectors.toList()));
                }
            }
        }
        return reshapedScalars;
    }

    public DualNumber subtract(DualNumber that) {
        // dc = da - db;
        return plus(that.unaryMinus());
    }

    public DualNumber matrixMultiplyBy(DualNumber that) {
        // dc = A * db + da * B;
        DoubleTensor newValue = this.value.matrixMultiply(that.value);
        PartialDerivatives thisInfMultiplied;
        PartialDerivatives thatInfMultiplied;

        if (this.partialDerivatives.isEmpty()) {
            thisInfMultiplied = PartialDerivatives.OF_CONSTANT;
        } else {
            thisInfMultiplied = PartialDerivatives.matrixMultiply(this.partialDerivatives, that.value, true, false);
        }

        if (that.partialDerivatives.isEmpty()) {
            thatInfMultiplied = PartialDerivatives.OF_CONSTANT;
        } else {
            thatInfMultiplied = PartialDerivatives.matrixMultiply(that.partialDerivatives, this.value, false, false);
        }

        PartialDerivatives newInf = thisInfMultiplied.add(thatInfMultiplied);
        return new DualNumber(newValue, newInf);
    }

    public DualNumber multiplyBy(DualNumber that) {
        // dc = A * db + da * B;
        DoubleTensor newValue = this.value.times(that.value);
        PartialDerivatives thisInfMultiplied;
        PartialDerivatives thatInfMultiplied;

        if (this.partialDerivatives.isEmpty()) {
            thisInfMultiplied = PartialDerivatives.OF_CONSTANT;
        } else {
            thisInfMultiplied = this.partialDerivatives.multiplyBy(that.value);
        }

        if (that.partialDerivatives.isEmpty()) {
            thatInfMultiplied = PartialDerivatives.OF_CONSTANT;
        } else {
            thatInfMultiplied = that.partialDerivatives.multiplyBy(this.value);
        }

        PartialDerivatives newInf = thisInfMultiplied.add(thatInfMultiplied);
        return new DualNumber(newValue, newInf);
    }

    public DualNumber divideBy(DualNumber that) {
        // dc = (B * da - A * db) / B^2;
        DoubleTensor newValue = this.value.div(that.value);
        PartialDerivatives thisInfMultiplied;
        PartialDerivatives thatInfMultiplied;
        PartialDerivatives newInf;

        if (this.partialDerivatives.isEmpty()) {
            thisInfMultiplied = PartialDerivatives.OF_CONSTANT;
        } else {
            thisInfMultiplied = this.partialDerivatives.multiplyBy(that.value);
        }

        if (that.partialDerivatives.isEmpty()) {
            thatInfMultiplied = PartialDerivatives.OF_CONSTANT;
        } else {
            thatInfMultiplied = that.partialDerivatives.multiplyBy(this.value);
        }

        if (thisInfMultiplied.isEmpty() && thatInfMultiplied.isEmpty()) {
            newInf = PartialDerivatives.OF_CONSTANT;
        } else {
            newInf = thisInfMultiplied.subtract(thatInfMultiplied).divideBy(that.value.pow(2));
        }

        return new DualNumber(newValue, newInf);
    }

    public DualNumber pow(DualNumber that) {
        // dc = (A ^ B) * B * (dA / A) + (dB * log (A))
        DoubleTensor newValue = this.value.pow(that.value);
        PartialDerivatives thisInfBase;
        PartialDerivatives thisInfExponent;

        if (this.partialDerivatives.isEmpty()) {
            thisInfBase = PartialDerivatives.OF_CONSTANT;
        } else {
            thisInfBase = this.partialDerivatives.multiplyBy(that.value.times(this.value.pow(that.value.minus(1))));
        }

        if (that.partialDerivatives.isEmpty()) {
            thisInfExponent = PartialDerivatives.OF_CONSTANT;
        } else {
            thisInfExponent = that.partialDerivatives.multiplyBy(this.value.log().timesInPlace(newValue));
        }

        PartialDerivatives newInf = thisInfBase.add(thisInfExponent);
        return new DualNumber(newValue, newInf);
    }

    @Override
    public DualNumber pow(double exponent) {
        return pow(new DualNumber(DoubleTensor.scalar(exponent), PartialDerivatives.OF_CONSTANT));
    }

    public DualNumber plus(DualNumber that) {
        return add(that);
    }

    public DualNumber minus(DualNumber that) {
        return subtract(that);
    }

    public DualNumber times(DualNumber that) {
        return multiplyBy(that);
    }

    public DualNumber div(DualNumber that) {
        return divideBy(that);
    }

    public DualNumber plus(double value) {
        DoubleTensor newValue = this.value.plus(value);
        PartialDerivatives clonedInf = this.partialDerivatives.clone();
        return new DualNumber(newValue, clonedInf);
    }

    public DualNumber minus(double value) {
        DoubleTensor newValue = this.value.minus(value);
        PartialDerivatives clonedInf = this.partialDerivatives.clone();
        return new DualNumber(newValue, clonedInf);
    }

    public DualNumber times(double value) {
        DoubleTensor newValue = this.value.times(value);
        PartialDerivatives newInf = this.partialDerivatives.multiplyBy(value);
        return new DualNumber(newValue, newInf);
    }

    public DualNumber div(double value) {
        DoubleTensor newValue = this.value.div(value);
        PartialDerivatives newPartial = this.partialDerivatives.divideBy(value);
        return new DualNumber(newValue, newPartial);
    }

    public DualNumber unaryMinus() {
        return times(-1.0);
    }

    public DualNumber exp() {
        DoubleTensor newValue = value.exp();
        if (this.partialDerivatives.isEmpty()) {
            return new DualNumber(newValue, PartialDerivatives.OF_CONSTANT);
        } else {
            return new DualNumber(newValue, this.partialDerivatives.multiplyBy(newValue));
        }
    }

    public DualNumber sin() {
        DoubleTensor newValue = value.sin();
        if (this.partialDerivatives.isEmpty()) {
            return new DualNumber(newValue, PartialDerivatives.OF_CONSTANT);
        } else {
            DoubleTensor dSin = value.cos();
            return new DualNumber(newValue, this.partialDerivatives.multiplyBy(dSin));
        }
    }

    public DualNumber cos() {
        DoubleTensor newValue = value.cos();
        if (this.partialDerivatives.isEmpty()) {
            return new DualNumber(newValue, PartialDerivatives.OF_CONSTANT);
        } else {
            DoubleTensor dCos = value.sin().unaryMinusInPlace();
            return new DualNumber(newValue, this.partialDerivatives.multiplyBy(dCos));
        }
    }

    public DualNumber tan() {
        DoubleTensor newValue = value.tan();
        if (this.partialDerivatives.isEmpty()) {
            return new DualNumber(newValue, PartialDerivatives.OF_CONSTANT);
        } else {
            DoubleTensor dTan = value.cos().powInPlace(2).reciprocalInPlace();
            return new DualNumber(newValue, this.partialDerivatives.multiplyBy(dTan));
        }
    }

    public DualNumber asin() {
        DoubleTensor newValue = value.asin();
        if (this.partialDerivatives.isEmpty()) {
            return new DualNumber(newValue, PartialDerivatives.OF_CONSTANT);
        } else {
            DoubleTensor dArcSin = (value.unaryMinus().timesInPlace(value).plusInPlace(1))
                .sqrtInPlace().reciprocalInPlace();
            return new DualNumber(newValue, this.partialDerivatives.multiplyBy(dArcSin));
        }
    }

    public DualNumber acos() {
        DoubleTensor newValue = value.acos();
        if (this.partialDerivatives.isEmpty()) {
            return new DualNumber(newValue, PartialDerivatives.OF_CONSTANT);
        } else {
            DoubleTensor dArcCos = value.unaryMinus().timesInPlace(value).plusInPlace(1)
                .sqrtInPlace().reciprocalInPlace().unaryMinusInPlace();
            return new DualNumber(newValue, this.partialDerivatives.multiplyBy(dArcCos));
        }
    }

    public DualNumber atan() {
        DoubleTensor newValue = value.atan();
        if (this.partialDerivatives.isEmpty()) {
            return new DualNumber(newValue, PartialDerivatives.OF_CONSTANT);
        } else {
            DoubleTensor dArcTan = value.pow(2).plusInPlace(1).reciprocalInPlace();
            return new DualNumber(newValue, this.partialDerivatives.multiplyBy(dArcTan));
        }
    }

    public DualNumber log() {
        DoubleTensor newValue = value.log();
        if (this.partialDerivatives.isEmpty()) {
            return new DualNumber(newValue, PartialDerivatives.OF_CONSTANT);
        } else {
            return new DualNumber(newValue, this.partialDerivatives.divideBy(value));
        }
    }

    public DualNumber sum() {
        DoubleTensor sumOfAll = DoubleTensor.scalar(value.sum());
        int[] resultDims = TensorShape.dimensionRange(0, value.getRank());
        return new DualNumber(sumOfAll, this.partialDerivatives.sum(false, resultDims));
    }

    public DualNumber reshape(int[] proposedShape) {
        PartialDerivatives reshapedPartialDerivatives = this.partialDerivatives.reshape(getValue().getRank(), proposedShape);
        return new DualNumber(value.reshape(proposedShape), reshapedPartialDerivatives);
    }

    public DualNumber slice(int dimension, int index) {
        PartialDerivatives slicedPartialDerivatives = this.partialDerivatives.slice(dimension, index);
        return new DualNumber(value.slice(dimension, index), slicedPartialDerivatives);
    }

<<<<<<< HEAD
    private static List<Pair<Long, List<Integer>>> findAllShapesWithRespectTo(List<DualNumber> dualNumbers) {
        List<Pair<Long, List<Integer>>> vertexInfo = new ArrayList<>();
        Set ids = new HashSet();

        for (DualNumber dualNumber : dualNumbers) {
            for (Map.Entry<Long, DoubleTensor> entry : dualNumber.getPartialDerivatives().asMap().entrySet()) {
                if (!ids.contains(entry.getKey())) {
                    vertexInfo.add(new Pair<>(entry.getKey(), Arrays.stream(entry.getValue().getShape()).boxed().collect(Collectors.toList())));
                    ids.add(entry.getKey());
                }
            }
        }

        return vertexInfo;
    }

=======
>>>>>>> fe204995
    public DualNumber take(int... index) {
        Map<Long, DoubleTensor> dualsAtIndex = new HashMap<>();

        for (Map.Entry<Long, DoubleTensor> entry : this.partialDerivatives.asMap().entrySet()) {
            DoubleTensor atIndexTensor = takeFromPartial(entry.getValue(), index);
            int desiredRank = entry.getValue().getShape().length;
            int[] paddedShape = TensorShape.shapeToDesiredRankByPrependingOnes(atIndexTensor.getShape(), desiredRank);
            atIndexTensor = atIndexTensor.reshape(paddedShape);
            dualsAtIndex.put(entry.getKey(), atIndexTensor);
        }

        return new DualNumber(DoubleTensor.scalar(this.value.getValue(index)), dualsAtIndex);
    }

    private DoubleTensor takeFromPartial(DoubleTensor from, int... indices) {
        int[] fromShape = from.getShape();
        int[] subFromShape = Arrays.copyOf(fromShape, indices.length);
        int indexToTakeFrom = TensorShape.getFlatIndex(subFromShape, TensorShape.getRowFirstStride(subFromShape), indices);
        int[] takeShape = Arrays.copyOfRange(fromShape, indices.length, fromShape.length);
        int subShapeLength = (int) TensorShape.getLength(subFromShape);

        return from.reshape(subShapeLength, -1)
            .slice(0, indexToTakeFrom)
            .reshape(takeShape);
    }

}<|MERGE_RESOLUTION|>--- conflicted
+++ resolved
@@ -40,18 +40,6 @@
         }
     }
 
-<<<<<<< HEAD
-    public static DualNumber concat(Map<Vertex, DualNumber> dualNumbers, List<DualNumber> toConcat, DoubleVertex[] input, int dimension, DoubleTensor[] dualValues) {
-        Map<Long, List<DoubleTensor>> dualNumbersToConcat = new HashMap<>();
-        List<Pair<Long, List<Integer>>> vertexIds = findAllShapesWithRespectTo(toConcat);
-
-        for (Pair<Long, List<Integer>> wrtVertex : vertexIds) {
-
-            long vertexId = wrtVertex.getFirst();
-
-            for (DoubleVertex ofVertex : input) {
-                int[] wrtVertexShape = Arrays.copyOfRange(wrtVertex.getSecond().stream().mapToInt(i->i).toArray(), ofVertex.getValue().getRank(), wrtVertex.getSecond().size());
-=======
     public static DualNumber concat(Map<Vertex, DualNumber> dualNumbers,
                                     List<DualNumber> dualNumbersOfInputs,
                                     DoubleVertex[] input,
@@ -67,7 +55,6 @@
             for (DoubleVertex ofVertex : input) {
                 int[] shapeOfVertexWithRespectTo = wrtVertex.getSecond().stream().mapToInt(i -> i).toArray();
                 int[] wrtVertexShape = Arrays.copyOfRange(shapeOfVertexWithRespectTo, ofVertex.getValue().getRank(), wrtVertex.getSecond().size());
->>>>>>> fe204995
                 int[] shape = TensorShape.concat(ofVertex.getShape(), wrtVertexShape);
                 DualNumber dualNumberOf = dualNumbers.get(ofVertex);
 
@@ -78,10 +65,6 @@
                 }
 
             }
-<<<<<<< HEAD
-
-=======
->>>>>>> fe204995
         }
 
         Map<Long, DoubleTensor> concattedDualNumbers = new HashMap<>();
@@ -91,12 +74,8 @@
             concattedDualNumbers.put(dualNumberForVertex.getKey(), concatted);
         }
 
-<<<<<<< HEAD
-        return new DualNumber(dualValues[0].concat(dimension, Arrays.copyOfRange(dualValues, 1, dualValues.length)), concattedDualNumbers);
-=======
         final DoubleTensor concattedValues = dualValues[0].concat(dimension, Arrays.copyOfRange(dualValues, 1, dualValues.length));
         return new DualNumber(concattedValues, concattedDualNumbers);
->>>>>>> fe204995
     }
 
     private static DoubleTensor concatPartialDerivates(int dimension, List<DoubleTensor> partialDerivates) {
@@ -109,8 +88,6 @@
         }
     }
 
-<<<<<<< HEAD
-=======
     private static List<Pair<Long, List<Integer>>> findShapesOfVertexWithRespectTo(List<DualNumber> dualNumbers) {
         List<Pair<Long, List<Integer>>> vertexInfo = new ArrayList<>();
         Set ids = new HashSet();
@@ -127,7 +104,6 @@
         return vertexInfo;
     }
 
->>>>>>> fe204995
     private DoubleTensor value;
     private PartialDerivatives partialDerivatives;
 
@@ -192,13 +168,13 @@
         if (this.partialDerivatives.isEmpty()) {
             thisInfMultiplied = PartialDerivatives.OF_CONSTANT;
         } else {
-            thisInfMultiplied = PartialDerivatives.matrixMultiply(this.partialDerivatives, that.value, true, false);
+            thisInfMultiplied = PartialDerivatives.matrixMultiply(this.partialDerivatives, that.value, true);
         }
 
         if (that.partialDerivatives.isEmpty()) {
             thatInfMultiplied = PartialDerivatives.OF_CONSTANT;
         } else {
-            thatInfMultiplied = PartialDerivatives.matrixMultiply(that.partialDerivatives, this.value, false, false);
+            thatInfMultiplied = PartialDerivatives.matrixMultiply(that.partialDerivatives, this.value, false);
         }
 
         PartialDerivatives newInf = thisInfMultiplied.add(thatInfMultiplied);
@@ -422,7 +398,6 @@
         return new DualNumber(value.slice(dimension, index), slicedPartialDerivatives);
     }
 
-<<<<<<< HEAD
     private static List<Pair<Long, List<Integer>>> findAllShapesWithRespectTo(List<DualNumber> dualNumbers) {
         List<Pair<Long, List<Integer>>> vertexInfo = new ArrayList<>();
         Set ids = new HashSet();
@@ -439,8 +414,6 @@
         return vertexInfo;
     }
 
-=======
->>>>>>> fe204995
     public DualNumber take(int... index) {
         Map<Long, DoubleTensor> dualsAtIndex = new HashMap<>();
 
