--- conflicted
+++ resolved
@@ -2,9 +2,11 @@
 
 import io.improbable.keanu.tensor.TensorShape;
 import io.improbable.keanu.tensor.dbl.DoubleTensor;
-import io.improbable.keanu.vertices.dbl.DoubleVertex;
-
-import java.util.*;
+
+import java.util.Collections;
+import java.util.HashMap;
+import java.util.List;
+import java.util.Map;
 
 public class DualNumber {
 
@@ -287,13 +289,11 @@
         return new DualNumber(value.reshape(proposedShape), reshapedPartialDerivatives);
     }
 
-<<<<<<< HEAD
     public DualNumber tad(int dimension, int index) {
         PartialDerivatives splitPartialDerivatives = this.partialDerivatives.tad(dimension, index);
         return new DualNumber(value.tad(dimension, index), splitPartialDerivatives);
     }
 
-=======
     public DualNumber concat(int dimension, Map<Long, List<DoubleTensor>> combinedPartialDerivatives, DoubleTensor... toConcat) {
         Map<Long, DoubleTensor> concatenatedPartialDerivates = new HashMap<>();
 
@@ -317,5 +317,4 @@
     }
 
 
->>>>>>> 4b76c335
 }