--- conflicted
+++ resolved
@@ -12,18 +12,7 @@
 import io.improbable.keanu.tensor.bool.BooleanTensor;
 import io.improbable.keanu.tensor.dbl.DoubleTensor;
 
-<<<<<<< HEAD
 public class DualNumber implements DoubleOperators<DualNumber>  {
-=======
-import java.util.ArrayList;
-import java.util.Arrays;
-import java.util.Collections;
-import java.util.HashMap;
-import java.util.List;
-import java.util.Map;
-
-public class DualNumber {
->>>>>>> 1fd411a6
 
     public static DualNumber createConstant(DoubleTensor value) {
         return new DualNumber(value, PartialDerivatives.OF_CONSTANT);
