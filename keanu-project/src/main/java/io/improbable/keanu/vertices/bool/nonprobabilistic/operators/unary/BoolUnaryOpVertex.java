--- conflicted
+++ resolved
@@ -18,16 +18,8 @@
         this(a.getShape(), a, op);
     }
 
-<<<<<<< HEAD
     public BoolUnaryOpVertex(int[] shape, Vertex<T> a, Function<T, BooleanTensor> op) {
-        super(
-            new NonProbabilisticValueUpdater<>(v -> op.apply(a.getValue())),
-            Observable.observableTypeFor(BoolUnaryOpVertex.class)
-        );
-=======
-    public BoolUnaryOpVertex(int[] shape, Vertex<A> a) {
-        super(new NonProbabilisticValueUpdater<>(v -> ((BoolUnaryOpVertex)v).op(a.getValue())));
->>>>>>> b3a5e54f
+        super(new NonProbabilisticValueUpdater<>(v -> op.apply(a.getValue())));
         this.a = a;
         this.op = op;
         setParents(a);
