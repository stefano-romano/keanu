package io.improbable.keanu.vertices.bool.nonprobabilistic.operators.unary;

import io.improbable.keanu.tensor.Tensor;
import io.improbable.keanu.tensor.bool.BooleanTensor;
import io.improbable.keanu.vertices.NonProbabilistic;
import io.improbable.keanu.vertices.Vertex;
import io.improbable.keanu.vertices.bool.BoolVertex;
import io.improbable.keanu.vertices.dbl.KeanuRandom;

<<<<<<< HEAD
public abstract class BoolUnaryOpVertex<A extends Tensor> extends BoolVertex implements NonProbabilistic<BooleanTensor> {
=======
public abstract class BoolUnaryOpVertex<T extends Tensor> extends BoolVertex {
>>>>>>> b827279c

    protected final Vertex<T> a;

<<<<<<< HEAD
    public BoolUnaryOpVertex(int[] shape, Vertex<A> a) {
=======
    public BoolUnaryOpVertex(Vertex<T> a) {
        this(a.getShape(), a);
    }

    public BoolUnaryOpVertex(int[] shape, Vertex<T> a) {
        super(new NonProbabilisticValueUpdater<>(v -> ((BoolUnaryOpVertex) v).op(a.getValue())));
>>>>>>> b827279c
        this.a = a;
        setParents(a);
        setValue(BooleanTensor.placeHolder(shape));
    }

    protected abstract BooleanTensor op(T value);

    @Override
    public BooleanTensor sample(KeanuRandom random) {
        return op(a.sample(random));
    }
<<<<<<< HEAD

    @Override
    public BooleanTensor calculate() {
        return op(a.getValue());
    }

    protected abstract BooleanTensor op(A a);
=======
>>>>>>> b827279c
}<|MERGE_RESOLUTION|>--- conflicted
+++ resolved
@@ -7,43 +7,29 @@
 import io.improbable.keanu.vertices.bool.BoolVertex;
 import io.improbable.keanu.vertices.dbl.KeanuRandom;
 
-<<<<<<< HEAD
-public abstract class BoolUnaryOpVertex<A extends Tensor> extends BoolVertex implements NonProbabilistic<BooleanTensor> {
-=======
-public abstract class BoolUnaryOpVertex<T extends Tensor> extends BoolVertex {
->>>>>>> b827279c
+public abstract class BoolUnaryOpVertex<T extends Tensor> extends BoolVertex implements NonProbabilistic<BooleanTensor> {
 
     protected final Vertex<T> a;
 
-<<<<<<< HEAD
-    public BoolUnaryOpVertex(int[] shape, Vertex<A> a) {
-=======
     public BoolUnaryOpVertex(Vertex<T> a) {
         this(a.getShape(), a);
     }
 
     public BoolUnaryOpVertex(int[] shape, Vertex<T> a) {
-        super(new NonProbabilisticValueUpdater<>(v -> ((BoolUnaryOpVertex) v).op(a.getValue())));
->>>>>>> b827279c
         this.a = a;
         setParents(a);
         setValue(BooleanTensor.placeHolder(shape));
     }
 
-    protected abstract BooleanTensor op(T value);
-
     @Override
     public BooleanTensor sample(KeanuRandom random) {
         return op(a.sample(random));
     }
-<<<<<<< HEAD
 
     @Override
     public BooleanTensor calculate() {
         return op(a.getValue());
     }
 
-    protected abstract BooleanTensor op(A a);
-=======
->>>>>>> b827279c
+    protected abstract BooleanTensor op(T value);
 }