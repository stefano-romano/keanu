package io.improbable.keanu.vertices.dbl.probabilistic;

import io.improbable.keanu.distributions.continuous.Exponential;
import io.improbable.keanu.tensor.dbl.DoubleTensor;
import io.improbable.keanu.vertices.dbl.DoubleVertex;
import io.improbable.keanu.vertices.dbl.KeanuRandom;
import io.improbable.keanu.vertices.dbl.nonprobabilistic.ConstantDoubleVertex;
import io.improbable.keanu.vertices.dbl.nonprobabilistic.diff.PartialDerivatives;

import java.util.Map;

import static io.improbable.keanu.tensor.TensorShapeValidation.checkHasSingleNonScalarShapeOrAllScalar;
import static io.improbable.keanu.tensor.TensorShapeValidation.checkTensorsMatchNonScalarShapeOrAreScalar;

public class ExponentialVertex extends ProbabilisticDouble {

    private final DoubleVertex location;
    private final DoubleVertex lambda;

    /**
<<<<<<< HEAD
     * One a or b or both that match a proposed tensor shape of Exponential
     *
     * If all provided parameters are scalar then the proposed shape determines the shape
     *
     * @param shape the desired shape of the vertex
     * @param a     the a, location, of the Exponential with either the same shape as specified for this vertex or a scalar
     * @param b     the b, scale, of the Exponential with either the same shape as specified for this vertex or a scalar
=======
     * One location or lambda or both driving an arbitrarily shaped tensor of Exponential
     * <p>
     * pdf = lambda * exp(-lambda*x)
     *
     * @param tensorShape the desired shape of the vertex
     * @param location    the horizontal shift of the Exponential with either the same shape as specified
     *                    for this vertex or location scalar
     * @param lambda      the lambda of the Exponential with either the same shape as specified for this
     *                    vertex or location scalar.
>>>>>>> 30c7107d
     */
    public ExponentialVertex(int[] tensorShape, DoubleVertex location, DoubleVertex lambda) {

        checkTensorsMatchNonScalarShapeOrAreScalar(tensorShape, location.getShape(), lambda.getShape());

        this.location = location;
        this.lambda = lambda;
        setParents(location, lambda);
        setValue(DoubleTensor.placeHolder(tensorShape));
    }

    /**
<<<<<<< HEAD
     * One to one constructor for mapping some shape of a and b to
     * a matching shaped Exponential.
     *
     * @param a the a, location, of the Exponential with either the same shape as specified for this vertex or a scalar
     * @param b the b, scale, of the Exponential with either the same shape as specified for this vertex or a scalar
=======
     * One to one constructor for mapping some shape of location and lambda to
     * location matching shaped exponential.
     *
     * @param location the location of the Exponential with either the same shape as specified for this vertex or location scalar
     * @param lambda   the lambda of the Exponential with either the same shape as specified for this vertex or location scalar
>>>>>>> 30c7107d
     */
    public ExponentialVertex(DoubleVertex location, DoubleVertex lambda) {
        this(checkHasSingleNonScalarShapeOrAllScalar(location.getShape(), lambda.getShape()), location, lambda);
    }

    public ExponentialVertex(DoubleVertex location, double lambda) {
        this(location, new ConstantDoubleVertex(lambda));
    }

    public ExponentialVertex(double location, DoubleVertex lambda) {
        this(new ConstantDoubleVertex(location), lambda);
    }

    public ExponentialVertex(double location, double lambda) {
        this(new ConstantDoubleVertex(location), new ConstantDoubleVertex(lambda));
    }

    @Override
    public double logPdf(DoubleTensor value) {

        DoubleTensor locationValues = location.getValue();
        DoubleTensor lambdaValues = lambda.getValue();

        DoubleTensor logPdfs = Exponential.logPdf(locationValues, lambdaValues, value);

        return logPdfs.sum();
    }

    @Override
    public Map<Long, DoubleTensor> dLogPdf(DoubleTensor value) {
        Exponential.Diff dlnP = Exponential.dlnPdf(location.getValue(), lambda.getValue(), value);
        return convertDualNumbersToDiff(dlnP.dPdlocation, dlnP.dPdlambda, dlnP.dPdx);
    }

    private Map<Long, DoubleTensor> convertDualNumbersToDiff(DoubleTensor dPdlocation,
                                                             DoubleTensor dPdlambda,
                                                             DoubleTensor dPdx) {

        PartialDerivatives dPdInputsFromA = location.getDualNumber().getPartialDerivatives().multiplyBy(dPdlocation);
        PartialDerivatives dPdInputsFromB = lambda.getDualNumber().getPartialDerivatives().multiplyBy(dPdlambda);
        PartialDerivatives dPdInputs = dPdInputsFromA.add(dPdInputsFromB);

        if (!this.isObserved()) {
            dPdInputs.putWithRespectTo(getId(), dPdx);
        }

        return dPdInputs.asMap();
    }

    @Override
    public DoubleTensor sample(KeanuRandom random) {
        return Exponential.sample(getShape(), location.getValue(), lambda.getValue(), random);
    }

}

<|MERGE_RESOLUTION|>--- conflicted
+++ resolved
@@ -18,25 +18,17 @@
     private final DoubleVertex lambda;
 
     /**
-<<<<<<< HEAD
-     * One a or b or both that match a proposed tensor shape of Exponential
-     *
-     * If all provided parameters are scalar then the proposed shape determines the shape
-     *
-     * @param shape the desired shape of the vertex
-     * @param a     the a, location, of the Exponential with either the same shape as specified for this vertex or a scalar
-     * @param b     the b, scale, of the Exponential with either the same shape as specified for this vertex or a scalar
-=======
      * One location or lambda or both driving an arbitrarily shaped tensor of Exponential
      * <p>
      * pdf = lambda * exp(-lambda*x)
+     * <p>
+     * If all provided parameters are scalar then the proposed shape determines the shape
      *
      * @param tensorShape the desired shape of the vertex
      * @param location    the horizontal shift of the Exponential with either the same shape as specified
      *                    for this vertex or location scalar
      * @param lambda      the lambda of the Exponential with either the same shape as specified for this
      *                    vertex or location scalar.
->>>>>>> 30c7107d
      */
     public ExponentialVertex(int[] tensorShape, DoubleVertex location, DoubleVertex lambda) {
 
@@ -49,19 +41,11 @@
     }
 
     /**
-<<<<<<< HEAD
-     * One to one constructor for mapping some shape of a and b to
-     * a matching shaped Exponential.
-     *
-     * @param a the a, location, of the Exponential with either the same shape as specified for this vertex or a scalar
-     * @param b the b, scale, of the Exponential with either the same shape as specified for this vertex or a scalar
-=======
      * One to one constructor for mapping some shape of location and lambda to
      * location matching shaped exponential.
      *
      * @param location the location of the Exponential with either the same shape as specified for this vertex or location scalar
      * @param lambda   the lambda of the Exponential with either the same shape as specified for this vertex or location scalar
->>>>>>> 30c7107d
      */
     public ExponentialVertex(DoubleVertex location, DoubleVertex lambda) {
         this(checkHasSingleNonScalarShapeOrAllScalar(location.getShape(), lambda.getShape()), location, lambda);
