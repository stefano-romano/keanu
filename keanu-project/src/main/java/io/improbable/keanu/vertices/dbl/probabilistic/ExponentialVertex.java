package io.improbable.keanu.vertices.dbl.probabilistic;

import static io.improbable.keanu.distributions.dual.ParameterName.LAMBDA;
import static io.improbable.keanu.distributions.dual.ParameterName.LOCATION;
import static io.improbable.keanu.distributions.dual.ParameterName.X;

import java.util.Map;

<<<<<<< HEAD
import io.improbable.keanu.distributions.continuous.DistributionOfType;
import io.improbable.keanu.distributions.dual.ParameterMap;
=======
import io.improbable.keanu.distributions.continuous.Exponential;
import io.improbable.keanu.distributions.dual.Diffs;
import io.improbable.keanu.tensor.TensorShape;
>>>>>>> 48946581
import io.improbable.keanu.tensor.dbl.DoubleTensor;
import io.improbable.keanu.vertices.Vertex;
import io.improbable.keanu.vertices.dbl.DoubleVertex;
import io.improbable.keanu.vertices.dbl.nonprobabilistic.diff.PartialDerivatives;

<<<<<<< HEAD
public class ExponentialVertex extends DistributionBackedDoubleVertex<DoubleTensor> {
=======
import java.util.Map;

import static io.improbable.keanu.tensor.TensorShape.shapeToDesiredRankByPrependingOnes;
import static io.improbable.keanu.tensor.TensorShapeValidation.checkHasSingleNonScalarShapeOrAllScalar;
import static io.improbable.keanu.tensor.TensorShapeValidation.checkTensorsMatchNonScalarShapeOrAreScalar;

public class ExponentialVertex extends ProbabilisticDouble {

    private final DoubleVertex location;
    private final DoubleVertex lambda;
>>>>>>> 48946581

    /**
     * One location or lambda or both driving an arbitrarily shaped tensor of Exponential
     * <p>
     * pdf = lambda * exp(-lambda*x)
     * <p>
     * If all provided parameters are scalar then the proposed shape determines the shape
     *
     * @param tensorShape the desired shape of the vertex
     * @param location    the horizontal shift of the Exponential with either the same shape as specified
     *                    for this vertex or location scalar
     * @param lambda      the lambda of the Exponential with either the same shape as specified for this
     *                    vertex or location scalar.
     */
    // package private
    ExponentialVertex(int[] tensorShape, DoubleVertex location, DoubleVertex lambda) {
        super(tensorShape, DistributionOfType::exponential, location, lambda);
    }

    @Override
    public Map<Long, DoubleTensor> dLogProb(DoubleTensor value) {
        ParameterMap<DoubleTensor> dlnP = distribution().dLogProb(value);
        return convertDualNumbersToDiff(dlnP.get(LOCATION).getValue(), dlnP.get(LAMBDA).getValue(), dlnP.get(X).getValue());
    }

    private Map<Long, DoubleTensor> convertDualNumbersToDiff(DoubleTensor dLogPdlocation,
                                                             DoubleTensor dLogPdlambda,
                                                             DoubleTensor dLogPdx) {

<<<<<<< HEAD
        Differentiator differentiator = new Differentiator();
        PartialDerivatives dPdInputsFromA = differentiator.calculateDual((Differentiable) getLocation()).getPartialDerivatives().multiplyBy(dPdlocation);
        PartialDerivatives dPdInputsFromB = differentiator.calculateDual((Differentiable) getLambda()).getPartialDerivatives().multiplyBy(dPdlambda);
        PartialDerivatives dPdInputs = dPdInputsFromA.add(dPdInputsFromB);
=======
        PartialDerivatives dLogPdInputsFromA = location.getDualNumber().getPartialDerivatives().multiplyBy(dLogPdlocation);
        PartialDerivatives dLogPdInputsFromB = lambda.getDualNumber().getPartialDerivatives().multiplyBy(dLogPdlambda);
        PartialDerivatives dLogPdInputs = dLogPdInputsFromA.add(dLogPdInputsFromB);
>>>>>>> 48946581

        if (!this.isObserved()) {
            dLogPdInputs.putWithRespectTo(getId(), dLogPdx.reshape(
                shapeToDesiredRankByPrependingOnes(dLogPdx.getShape(), dLogPdx.getRank() + getValue().getRank()))
            );
        }

        PartialDerivatives summed = dLogPdInputs.sum(true, TensorShape.dimensionRange(0, getShape().length));
        return summed.asMap();
    }

    private Vertex<?> getLocation() {
        return getParents().get(0);
    }

    private Vertex<?> getLambda() {
        return getParents().get(1);
    }
}

<|MERGE_RESOLUTION|>--- conflicted
+++ resolved
@@ -3,36 +3,20 @@
 import static io.improbable.keanu.distributions.dual.ParameterName.LAMBDA;
 import static io.improbable.keanu.distributions.dual.ParameterName.LOCATION;
 import static io.improbable.keanu.distributions.dual.ParameterName.X;
+import static io.improbable.keanu.tensor.TensorShape.shapeToDesiredRankByPrependingOnes;
 
 import java.util.Map;
 
-<<<<<<< HEAD
 import io.improbable.keanu.distributions.continuous.DistributionOfType;
 import io.improbable.keanu.distributions.dual.ParameterMap;
-=======
-import io.improbable.keanu.distributions.continuous.Exponential;
-import io.improbable.keanu.distributions.dual.Diffs;
 import io.improbable.keanu.tensor.TensorShape;
->>>>>>> 48946581
 import io.improbable.keanu.tensor.dbl.DoubleTensor;
 import io.improbable.keanu.vertices.Vertex;
 import io.improbable.keanu.vertices.dbl.DoubleVertex;
 import io.improbable.keanu.vertices.dbl.nonprobabilistic.diff.PartialDerivatives;
 
-<<<<<<< HEAD
 public class ExponentialVertex extends DistributionBackedDoubleVertex<DoubleTensor> {
-=======
-import java.util.Map;
 
-import static io.improbable.keanu.tensor.TensorShape.shapeToDesiredRankByPrependingOnes;
-import static io.improbable.keanu.tensor.TensorShapeValidation.checkHasSingleNonScalarShapeOrAllScalar;
-import static io.improbable.keanu.tensor.TensorShapeValidation.checkTensorsMatchNonScalarShapeOrAreScalar;
-
-public class ExponentialVertex extends ProbabilisticDouble {
-
-    private final DoubleVertex location;
-    private final DoubleVertex lambda;
->>>>>>> 48946581
 
     /**
      * One location or lambda or both driving an arbitrarily shaped tensor of Exponential
@@ -62,16 +46,10 @@
                                                              DoubleTensor dLogPdlambda,
                                                              DoubleTensor dLogPdx) {
 
-<<<<<<< HEAD
         Differentiator differentiator = new Differentiator();
-        PartialDerivatives dPdInputsFromA = differentiator.calculateDual((Differentiable) getLocation()).getPartialDerivatives().multiplyBy(dPdlocation);
-        PartialDerivatives dPdInputsFromB = differentiator.calculateDual((Differentiable) getLambda()).getPartialDerivatives().multiplyBy(dPdlambda);
-        PartialDerivatives dPdInputs = dPdInputsFromA.add(dPdInputsFromB);
-=======
-        PartialDerivatives dLogPdInputsFromA = location.getDualNumber().getPartialDerivatives().multiplyBy(dLogPdlocation);
-        PartialDerivatives dLogPdInputsFromB = lambda.getDualNumber().getPartialDerivatives().multiplyBy(dLogPdlambda);
+        PartialDerivatives dLogPdInputsFromA = differentiator.calculateDual((Differentiable) getLocation()).getPartialDerivatives().multiplyBy(dLogPdlocation);
+        PartialDerivatives dLogPdInputsFromB = differentiator.calculateDual((Differentiable) getLambda()).getPartialDerivatives().multiplyBy(dLogPdlambda);
         PartialDerivatives dLogPdInputs = dLogPdInputsFromA.add(dLogPdInputsFromB);
->>>>>>> 48946581
 
         if (!this.isObserved()) {
             dLogPdInputs.putWithRespectTo(getId(), dLogPdx.reshape(
