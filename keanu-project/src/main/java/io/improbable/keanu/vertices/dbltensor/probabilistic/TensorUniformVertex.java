--- conflicted
+++ resolved
@@ -77,13 +77,8 @@
     public Map<Long, DoubleTensor> dLogPdf(DoubleTensor value) {
 
         DoubleTensor dlogPdf = DoubleTensor.zeros(this.xMax.getValue().getShape());
-<<<<<<< HEAD
-        dlogPdf.applyWhereInPlace(value.getGreaterThanMask(xMax.getValue()), Double.NEGATIVE_INFINITY);
-        dlogPdf.applyWhereInPlace(value.getLessThanOrEqualToMask(xMin.getValue()), Double.POSITIVE_INFINITY);
-=======
         dlogPdf.setWithMaskInPlace(value.getGreaterThanMask(xMax.getValue()), Double.NEGATIVE_INFINITY);
         dlogPdf.setWithMaskInPlace(value.getLessThanOrEqualToMask(xMin.getValue()), Double.POSITIVE_INFINITY);
->>>>>>> d22143c7
 
         return singletonMap(getId(), dlogPdf);
     }
