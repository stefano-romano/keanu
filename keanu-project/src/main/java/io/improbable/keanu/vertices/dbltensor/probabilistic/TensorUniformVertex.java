--- conflicted
+++ resolved
@@ -4,17 +4,12 @@
 import io.improbable.keanu.vertices.dbltensor.DoubleTensor;
 import io.improbable.keanu.vertices.dbltensor.DoubleTensorVertex;
 import io.improbable.keanu.vertices.dbltensor.KeanuRandom;
-import io.improbable.keanu.vertices.dbltensor.Tensor;
 import io.improbable.keanu.vertices.dbltensor.nonprobabilistic.ConstantTensorVertex;
 
 import java.util.Map;
 
-<<<<<<< HEAD
 import static io.improbable.keanu.vertices.dbltensor.TensorShapeValidation.checkHasSingleNonScalarShapeOrAllScalar;
 import static io.improbable.keanu.vertices.dbltensor.TensorShapeValidation.checkTensorsMatchNonScalarShapeOrAreScalar;
-=======
-import static io.improbable.keanu.vertices.dbltensor.probabilistic.ProbabilisticVertexShaping.checkParentShapes;
->>>>>>> 465f548b
 import static java.util.Collections.singletonMap;
 
 public class TensorUniformVertex extends ProbabilisticDoubleTensor {
@@ -29,7 +24,7 @@
      */
     public TensorUniformVertex(int[] shape, DoubleTensorVertex xMin, DoubleTensorVertex xMax) {
 
-        checkTensorsMatchNonScalarShapeOrAreScalar(shape, xMin.getValue(), xMax.getValue());
+        checkTensorsMatchNonScalarShapeOrAreScalar(shape, xMin.getShape(), xMax.getShape());
 
         this.xMin = xMin;
         this.xMax = xMax;
@@ -37,45 +32,32 @@
         setValue(DoubleTensor.placeHolder(shape));
     }
 
-<<<<<<< HEAD
-    public TensorUniformVertex(DoubleTensorVertex xMin, DoubleTensorVertex xMax, KeanuRandom random) {
-        this(xMin.getValue().getShape(), xMin, xMax, random);
-    }
-
-    public TensorUniformVertex(DoubleTensorVertex xMin, double xMax, KeanuRandom random) {
-        this(xMin.getValue().getShape(), xMin, new ConstantTensorVertex(xMax), random);
-    }
-
-    public TensorUniformVertex(double xMin, DoubleTensorVertex xMax, KeanuRandom random) {
-        this(xMax.getValue().getShape(), new ConstantTensorVertex(xMin), xMax, random);
-    }
-
-    public TensorUniformVertex(double xMin, double xMax, KeanuRandom random) {
-        this(Tensor.SCALAR_SHAPE, new ConstantTensorVertex(xMin), new ConstantTensorVertex(xMax), random);
-    }
-
     public TensorUniformVertex(DoubleTensorVertex xMin, DoubleTensorVertex xMax) {
-        this(checkHasSingleNonScalarShapeOrAllScalar(xMin.getValue(), xMax.getValue()), xMin, xMax, new KeanuRandom());
-=======
-    public TensorUniformVertex(DoubleTensorVertex xMin, DoubleTensorVertex xMax) {
-        this(xMin.getValue().getShape(), xMin, xMax);
->>>>>>> 465f548b
+        this(checkHasSingleNonScalarShapeOrAllScalar(xMin.getShape(), xMax.getShape()), xMin, xMax);
     }
 
     public TensorUniformVertex(DoubleTensorVertex xMin, double xMax) {
-        this(xMin.getValue().getShape(), xMin, new ConstantTensorVertex(xMax));
+        this(xMin, new ConstantTensorVertex(xMax));
     }
 
     public TensorUniformVertex(double xMin, DoubleTensorVertex xMax) {
-        this(xMax.getValue().getShape(), new ConstantTensorVertex(xMin), xMax);
+        this(new ConstantTensorVertex(xMin), xMax);
     }
 
     public TensorUniformVertex(double xMin, double xMax) {
-<<<<<<< HEAD
-        this(Tensor.SCALAR_SHAPE, new ConstantTensorVertex(xMin), new ConstantTensorVertex(xMax), new KeanuRandom());
-=======
-        this(new int[]{1, 1}, new ConstantTensorVertex(xMin), new ConstantTensorVertex(xMax));
->>>>>>> 465f548b
+        this(new ConstantTensorVertex(xMin), new ConstantTensorVertex(xMax));
+    }
+
+    public TensorUniformVertex(int[] shape, DoubleTensorVertex xMin, double xMax) {
+        this(shape, xMin, new ConstantTensorVertex(xMax));
+    }
+
+    public TensorUniformVertex(int[] shape, double xMin, DoubleTensorVertex xMax) {
+        this(shape, new ConstantTensorVertex(xMin), xMax);
+    }
+
+    public TensorUniformVertex(int[] shape, double xMin, double xMax) {
+        this(shape, new ConstantTensorVertex(xMin), new ConstantTensorVertex(xMax));
     }
 
     public DoubleTensorVertex getXMin() {
@@ -102,14 +84,8 @@
     }
 
     @Override
-<<<<<<< HEAD
-    public DoubleTensor sample() {
+    public DoubleTensor sample(KeanuRandom random) {
         return TensorUniform.sample(getShape(), xMin.getValue(), xMax.getValue(), random);
-=======
-    public DoubleTensor sample(KeanuRandom random) {
-        return TensorUniform.sample(xMin.getValue(), xMax.getValue(), random);
->>>>>>> 465f548b
     }
 
-
 }