--- conflicted
+++ resolved
@@ -90,15 +90,9 @@
     }
 
     @Override
-<<<<<<< HEAD
     public Map<Long, DoubleTensor> dLogProb(DoubleTensor value) {
-        List<DoubleTensor> dlnP = distribution().dLogProb(value);
-        return convertDualNumbersToDiff(dlnP.get(0), dlnP.get(1), dlnP.get(2));
-=======
-    public Map<Long, DoubleTensor> dLogPdf(DoubleTensor value) {
         Diffs dlnP = distribution().dLogProb(value);
         return convertDualNumbersToDiff(dlnP.get(A).getValue(), dlnP.get(B).getValue(), dlnP.get(X).getValue());
->>>>>>> 4ac5d39f
     }
 
     private Map<Long,DoubleTensor> convertDualNumbersToDiff(DoubleTensor dPdalpha, DoubleTensor dPdbeta, DoubleTensor dPdx) {
