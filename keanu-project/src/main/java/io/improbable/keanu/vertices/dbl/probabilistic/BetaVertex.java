--- conflicted
+++ resolved
@@ -10,26 +10,20 @@
 
 import io.improbable.keanu.distributions.ContinuousDistribution;
 import io.improbable.keanu.distributions.continuous.Beta;
-<<<<<<< HEAD
 import io.improbable.keanu.distributions.dual.Diffs;
-=======
 import io.improbable.keanu.tensor.TensorShape;
->>>>>>> e7659f27
 import io.improbable.keanu.tensor.dbl.DoubleTensor;
 import io.improbable.keanu.vertices.dbl.DoubleVertex;
 import io.improbable.keanu.vertices.dbl.KeanuRandom;
 import io.improbable.keanu.vertices.dbl.nonprobabilistic.ConstantDoubleVertex;
 import io.improbable.keanu.vertices.dbl.nonprobabilistic.diff.PartialDerivatives;
 
-<<<<<<< HEAD
-=======
 import java.util.Map;
 
 import static io.improbable.keanu.tensor.TensorShape.shapeToDesiredRankByPrependingOnes;
 import static io.improbable.keanu.tensor.TensorShapeValidation.checkHasSingleNonScalarShapeOrAllScalar;
 import static io.improbable.keanu.tensor.TensorShapeValidation.checkTensorsMatchNonScalarShapeOrAreScalar;
 
->>>>>>> e7659f27
 public class BetaVertex extends ProbabilisticDouble {
 
     private final DoubleVertex alpha;
@@ -99,28 +93,16 @@
 
     @Override
     public Map<Long, DoubleTensor> dLogPdf(DoubleTensor value) {
-<<<<<<< HEAD
         Diffs dlnP = distribution().dLogProb(value);
         return convertDualNumbersToDiff(dlnP.get(A).getValue(), dlnP.get(B).getValue(), dlnP.get(X).getValue());
-    }
-
-    private Map<Long,DoubleTensor> convertDualNumbersToDiff(DoubleTensor dPdalpha, DoubleTensor dPdbeta, DoubleTensor dPdx) {
-        PartialDerivatives dPdInputsFromAlpha = alpha.getDualNumber().getPartialDerivatives().multiplyBy(dPdalpha);
-        PartialDerivatives dPdInputsFromBeta = beta.getDualNumber().getPartialDerivatives().multiplyBy(dPdbeta);
-        PartialDerivatives dPdInputs = dPdInputsFromAlpha.add(dPdInputsFromBeta);
-=======
-        Beta.DiffLogP dlnP = Beta.dlnPdf(alpha.getValue(), beta.getValue(), value);
-        return convertDualNumbersToDiff(dlnP.dLogPdalpha, dlnP.dLogPdbeta, dlnP.dLogPdx);
     }
 
     private Map<Long, DoubleTensor> convertDualNumbersToDiff(DoubleTensor dLogPdalpha,
                                                              DoubleTensor dLogPdbeta,
                                                              DoubleTensor dLogPdx) {
-
         PartialDerivatives dLogPdInputsFromAlpha = alpha.getDualNumber().getPartialDerivatives().multiplyBy(dLogPdalpha);
         PartialDerivatives dLogPdInputsFromBeta = beta.getDualNumber().getPartialDerivatives().multiplyBy(dLogPdbeta);
         PartialDerivatives dLogPdInputs = dLogPdInputsFromAlpha.add(dLogPdInputsFromBeta);
->>>>>>> e7659f27
 
         if (!this.isObserved()) {
             dLogPdInputs.putWithRespectTo(getId(), dLogPdx.reshape(
