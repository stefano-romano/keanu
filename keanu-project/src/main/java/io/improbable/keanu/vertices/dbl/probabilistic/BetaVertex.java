--- conflicted
+++ resolved
@@ -1,35 +1,22 @@
 package io.improbable.keanu.vertices.dbl.probabilistic;
+
+import static io.improbable.keanu.tensor.TensorShape.shapeToDesiredRankByPrependingOnes;
 
 import java.util.List;
 import java.util.Map;
 import java.util.function.Function;
 
 import io.improbable.keanu.distributions.ContinuousDistribution;
-<<<<<<< HEAD
 import io.improbable.keanu.distributions.continuous.DistributionOfType;
 import io.improbable.keanu.distributions.dual.ParameterMap;
 import io.improbable.keanu.distributions.dual.ParameterName;
-=======
-import io.improbable.keanu.distributions.continuous.Beta;
-import io.improbable.keanu.distributions.dual.Diffs;
 import io.improbable.keanu.tensor.TensorShape;
->>>>>>> 48946581
 import io.improbable.keanu.tensor.dbl.DoubleTensor;
 import io.improbable.keanu.vertices.Vertex;
 import io.improbable.keanu.vertices.dbl.DoubleVertex;
 import io.improbable.keanu.vertices.dbl.nonprobabilistic.diff.PartialDerivatives;
 
-<<<<<<< HEAD
 public class BetaVertex extends DistributionBackedDoubleVertex<DoubleTensor> {
-=======
-import java.util.Map;
-
-import static io.improbable.keanu.tensor.TensorShape.shapeToDesiredRankByPrependingOnes;
-import static io.improbable.keanu.tensor.TensorShapeValidation.checkHasSingleNonScalarShapeOrAllScalar;
-import static io.improbable.keanu.tensor.TensorShapeValidation.checkTensorsMatchNonScalarShapeOrAreScalar;
-
-public class BetaVertex extends ProbabilisticDouble {
->>>>>>> 48946581
 
     private static final Function<List<DoubleTensor>,ContinuousDistribution> createBetaDistribution = (l) -> {
         return DistributionOfType.beta(l.get(0), l.get(1), DoubleTensor.scalar(0.), DoubleTensor.scalar(1.));
@@ -55,20 +42,13 @@
         return convertDualNumbersToDiff(dlnP.get(ParameterName.A).getValue(), dlnP.get(ParameterName.B).getValue(), dlnP.get(ParameterName.X).getValue());
     }
 
-<<<<<<< HEAD
-    private Map<Long,DoubleTensor> convertDualNumbersToDiff(DoubleTensor dPdalpha, DoubleTensor dPdbeta, DoubleTensor dPdx) {
+    private Map<Long,DoubleTensor> convertDualNumbersToDiff(DoubleTensor dLogPdalpha,
+                                                            DoubleTensor dLogPdbeta,
+                                                            DoubleTensor dLogPdx) {
             Differentiator differentiator = new Differentiator();
-            PartialDerivatives dPdInputsFromAlpha = differentiator.calculateDual((Differentiable) getAlpha()).getPartialDerivatives().multiplyBy(dPdalpha);
-            PartialDerivatives dPdInputsFromBeta = differentiator.calculateDual((Differentiable) getBeta()).getPartialDerivatives().multiplyBy(dPdbeta);
-        PartialDerivatives dPdInputs = dPdInputsFromAlpha.add(dPdInputsFromBeta);
-=======
-    private Map<Long, DoubleTensor> convertDualNumbersToDiff(DoubleTensor dLogPdalpha,
-                                                             DoubleTensor dLogPdbeta,
-                                                             DoubleTensor dLogPdx) {
-        PartialDerivatives dLogPdInputsFromAlpha = alpha.getDualNumber().getPartialDerivatives().multiplyBy(dLogPdalpha);
-        PartialDerivatives dLogPdInputsFromBeta = beta.getDualNumber().getPartialDerivatives().multiplyBy(dLogPdbeta);
+            PartialDerivatives dLogPdInputsFromAlpha = differentiator.calculateDual((Differentiable) getAlpha()).getPartialDerivatives().multiplyBy(dLogPdalpha);
+            PartialDerivatives dLogPdInputsFromBeta = differentiator.calculateDual((Differentiable) getBeta()).getPartialDerivatives().multiplyBy(dLogPdbeta);
         PartialDerivatives dLogPdInputs = dLogPdInputsFromAlpha.add(dLogPdInputsFromBeta);
->>>>>>> 48946581
 
         if (!this.isObserved()) {
             dLogPdInputs.putWithRespectTo(getId(), dLogPdx.reshape(
