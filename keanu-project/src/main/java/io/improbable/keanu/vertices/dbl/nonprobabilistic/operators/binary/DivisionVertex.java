package io.improbable.keanu.vertices.dbl.nonprobabilistic.operators.binary;

import io.improbable.keanu.tensor.dbl.DoubleTensor;
<<<<<<< HEAD
import io.improbable.keanu.vertices.Vertex;
import io.improbable.keanu.vertices.dbl.Differentiator;
=======
>>>>>>> fe204995
import io.improbable.keanu.vertices.dbl.DoubleVertex;
import io.improbable.keanu.vertices.dbl.nonprobabilistic.diff.DualNumber;
import io.improbable.keanu.vertices.dbl.nonprobabilistic.diff.PartialDerivatives;

<<<<<<< HEAD
import java.util.HashMap;
import java.util.Map;

import static io.improbable.keanu.tensor.TensorShapeValidation.checkHasSingleNonScalarShapeOrAllScalar;

=======
>>>>>>> fe204995
public class DivisionVertex extends DoubleBinaryOpVertex {
    /**
     * Divides one vertex by another
     *
     * @param left  the vertex to be divided
     * @param right the vertex to divide
     */
    public DivisionVertex(DoubleVertex left, DoubleVertex right) {
<<<<<<< HEAD
        super(checkHasSingleNonScalarShapeOrAllScalar(left.getShape(), right.getShape()), left, right);
    }

    public DoubleVertex getDividend() {
        return super.getLeft();
    }

    public DoubleVertex getDivsor() {
        return super.getRight();
=======
        super(left, right);
>>>>>>> fe204995
    }

    @Override
    protected DoubleTensor op(DoubleTensor l, DoubleTensor r) {
        return l.div(r);
    }

    @Override
<<<<<<< HEAD
    public Map<Vertex, PartialDerivatives> reverseModeAutoDifferentiation(PartialDerivatives derivativeOfOutputsWithRespectToSelf) {
        Map<Vertex, PartialDerivatives> partials = new HashMap<>();
        DoubleTensor leftValue = left.getValue();
        DoubleTensor rightValue = right.getValue();
        DoubleTensor dOutWrtLeft = rightValue.reciprocal();
        DoubleTensor dOutWrtRight = leftValue.div(rightValue.pow(2.0)).unaryMinusInPlace();
        partials.put(left, Differentiator.reshapeReverseAutoDiff(derivativeOfOutputsWithRespectToSelf.multiplyBy(dOutWrtLeft), leftValue, rightValue));
        partials.put(right, Differentiator.reshapeReverseAutoDiff(derivativeOfOutputsWithRespectToSelf.multiplyBy(dOutWrtRight), rightValue, leftValue));
        return partials;
    }

    @Override
    protected DoubleTensor op(DoubleTensor left, DoubleTensor right) {
        return left.div(right);
=======
    protected DualNumber dualOp(DualNumber l, DualNumber r) {
        return l.div(r);
>>>>>>> fe204995
    }
}<|MERGE_RESOLUTION|>--- conflicted
+++ resolved
@@ -1,23 +1,15 @@
 package io.improbable.keanu.vertices.dbl.nonprobabilistic.operators.binary;
 
 import io.improbable.keanu.tensor.dbl.DoubleTensor;
-<<<<<<< HEAD
 import io.improbable.keanu.vertices.Vertex;
 import io.improbable.keanu.vertices.dbl.Differentiator;
-=======
->>>>>>> fe204995
 import io.improbable.keanu.vertices.dbl.DoubleVertex;
 import io.improbable.keanu.vertices.dbl.nonprobabilistic.diff.DualNumber;
 import io.improbable.keanu.vertices.dbl.nonprobabilistic.diff.PartialDerivatives;
 
-<<<<<<< HEAD
 import java.util.HashMap;
 import java.util.Map;
 
-import static io.improbable.keanu.tensor.TensorShapeValidation.checkHasSingleNonScalarShapeOrAllScalar;
-
-=======
->>>>>>> fe204995
 public class DivisionVertex extends DoubleBinaryOpVertex {
     /**
      * Divides one vertex by another
@@ -26,19 +18,7 @@
      * @param right the vertex to divide
      */
     public DivisionVertex(DoubleVertex left, DoubleVertex right) {
-<<<<<<< HEAD
-        super(checkHasSingleNonScalarShapeOrAllScalar(left.getShape(), right.getShape()), left, right);
-    }
-
-    public DoubleVertex getDividend() {
-        return super.getLeft();
-    }
-
-    public DoubleVertex getDivsor() {
-        return super.getRight();
-=======
         super(left, right);
->>>>>>> fe204995
     }
 
     @Override
@@ -47,7 +27,6 @@
     }
 
     @Override
-<<<<<<< HEAD
     public Map<Vertex, PartialDerivatives> reverseModeAutoDifferentiation(PartialDerivatives derivativeOfOutputsWithRespectToSelf) {
         Map<Vertex, PartialDerivatives> partials = new HashMap<>();
         DoubleTensor leftValue = left.getValue();
@@ -60,11 +39,7 @@
     }
 
     @Override
-    protected DoubleTensor op(DoubleTensor left, DoubleTensor right) {
-        return left.div(right);
-=======
     protected DualNumber dualOp(DualNumber l, DualNumber r) {
         return l.div(r);
->>>>>>> fe204995
     }
 }