package io.improbable.keanu.vertices.dbl.nonprobabilistic.operators.unary;

import io.improbable.keanu.tensor.dbl.DoubleTensor;
import io.improbable.keanu.vertices.Vertex;
import io.improbable.keanu.vertices.dbl.DoubleVertex;
import io.improbable.keanu.vertices.dbl.nonprobabilistic.diff.DualNumber;
import io.improbable.keanu.vertices.dbl.nonprobabilistic.diff.PartialDerivatives;

import java.util.Map;

public class SigmoidVertex extends DoubleUnaryOpVertex {

    /**
     * Applies the sigmoid function to a vertex.
     * The sigmoid function is a special case of the Logistic function.
     *
     * @param inputVertex the vertex
     */
    public SigmoidVertex(DoubleVertex inputVertex) {
        super(inputVertex.getShape(), inputVertex);
    }

    @Override
    protected DoubleTensor op(DoubleTensor a) {
        return a.unaryMinus().expInPlace().plusInPlace(1).reciprocalInPlace();
    }

    @Override
<<<<<<< HEAD
    protected DualNumber calculateDualNumber(Map<Vertex<?>, DualNumber> dualNumbers) {
=======
    public DualNumber calculateDualNumber(Map<Vertex, DualNumber> dualNumbers) {
>>>>>>> 83a826d3
        DualNumber dualNumber = dualNumbers.get(inputVertex);
        DoubleTensor x = dualNumber.getValue();
        DoubleTensor xExp = x.exp();
        DoubleTensor dxdfx = xExp.divInPlace(xExp.plus(1).powInPlace(2));
        PartialDerivatives infinitesimal = dualNumber.getPartialDerivatives().multiplyBy(dxdfx);
        return new DualNumber(x.sigmoid(), infinitesimal);
    }

}<|MERGE_RESOLUTION|>--- conflicted
+++ resolved
@@ -26,11 +26,7 @@
     }
 
     @Override
-<<<<<<< HEAD
-    protected DualNumber calculateDualNumber(Map<Vertex<?>, DualNumber> dualNumbers) {
-=======
-    public DualNumber calculateDualNumber(Map<Vertex, DualNumber> dualNumbers) {
->>>>>>> 83a826d3
+    public DualNumber calculateDualNumber(Map<Vertex<?>, DualNumber> dualNumbers) {
         DualNumber dualNumber = dualNumbers.get(inputVertex);
         DoubleTensor x = dualNumber.getValue();
         DoubleTensor xExp = x.exp();
