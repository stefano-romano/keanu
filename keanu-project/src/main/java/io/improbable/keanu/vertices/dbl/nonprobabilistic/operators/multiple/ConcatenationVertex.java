package io.improbable.keanu.vertices.dbl.nonprobabilistic.operators.multiple;

import static io.improbable.keanu.tensor.TensorShapeValidation.checkShapesCanBeConcatenated;

import java.lang.reflect.Array;
import java.util.ArrayList;
import java.util.Arrays;
import java.util.List;
import java.util.Map;
import java.util.function.Function;

import io.improbable.keanu.tensor.dbl.DoubleTensor;
import io.improbable.keanu.vertices.Observable;
import io.improbable.keanu.vertices.Vertex;
import io.improbable.keanu.vertices.dbl.DoubleVertex;
import io.improbable.keanu.vertices.dbl.KeanuRandom;
import io.improbable.keanu.vertices.dbl.nonprobabilistic.diff.DualNumber;
import io.improbable.keanu.vertices.dbl.probabilistic.Differentiable;
import io.improbable.keanu.vertices.update.NonProbabilisticValueUpdater;

<<<<<<< HEAD
public class ConcatenationVertex extends DoubleVertex implements Differentiable {
=======
public class ConcatenationVertex extends NonProbabilisticDouble {
>>>>>>> c73b37dd

    private final int dimension;
    private final DoubleVertex[] input;

    /**
     * A vertex that can concatenate any amount of vertices along a given dimension.
     *
     * @param dimension the dimension to concatenate on. This is the only dimension in which sizes may be different.
     * @param input the input vertices to concatenate
     */
    public ConcatenationVertex(int dimension, DoubleVertex... input) {
        super(
            new NonProbabilisticValueUpdater<>(
                v -> ((ConcatenationVertex) v).op(((ConcatenationVertex)v).extractFromInputs(DoubleTensor.class, Vertex::getValue))
            ),
            Observable.observableTypeFor(ConcatenationVertex.class)
            );
        this.dimension = dimension;
        this.input = input;
        setParents(input);
        int[][] shapes = extractFromInputs(int[].class, Vertex::getShape);
        setValue(DoubleTensor.placeHolder(checkShapesCanBeConcatenated(dimension, shapes)));
    }

    @Override
<<<<<<< HEAD
=======
    public DoubleTensor getDerivedValue() {
        return op(extractFromInputs(DoubleTensor.class, Vertex::getValue));
    }

    @Override
>>>>>>> c73b37dd
    public DualNumber calculateDualNumber(Map<Vertex, DualNumber> dualNumbers) {
        List<DualNumber> duals = new ArrayList<>();

        for (DoubleVertex vertex : input) {
            duals.add(dualNumbers.get(vertex));
        }

        DualNumber dualOfPrimary = duals.remove(0);
        DoubleTensor[] inputValues = extractFromInputs(DoubleTensor.class, Vertex::getValue);
        DoubleTensor[] dualToConcat = Arrays.copyOfRange(inputValues, 1, inputValues.length);
        return dualOfPrimary.concat(dimension, duals, dualToConcat);
    }

    @Override
    public DoubleTensor sample(KeanuRandom random) {
        return op(extractFromInputs(DoubleTensor.class, Vertex::sample));
    }

    protected DoubleTensor op(DoubleTensor... inputs) {
        DoubleTensor primary = inputs[0];
        DoubleTensor[] toConcat = Arrays.copyOfRange(inputs, 1, inputs.length);
        return primary.concat(dimension, toConcat);
    }

    private <T> T[] extractFromInputs(Class<T> clazz, Function<Vertex<DoubleTensor>, T> func) {
        T[] extract = (T[]) Array.newInstance(clazz, input.length);
        for (int i = 0; i < input.length; i++) {
            extract[i] = func.apply(input[i]);
        }
        return extract;
    }


}<|MERGE_RESOLUTION|>--- conflicted
+++ resolved
@@ -12,17 +12,13 @@
 import io.improbable.keanu.tensor.dbl.DoubleTensor;
 import io.improbable.keanu.vertices.Observable;
 import io.improbable.keanu.vertices.Vertex;
+import io.improbable.keanu.vertices.dbl.Differentiable;
 import io.improbable.keanu.vertices.dbl.DoubleVertex;
 import io.improbable.keanu.vertices.dbl.KeanuRandom;
 import io.improbable.keanu.vertices.dbl.nonprobabilistic.diff.DualNumber;
-import io.improbable.keanu.vertices.dbl.probabilistic.Differentiable;
 import io.improbable.keanu.vertices.update.NonProbabilisticValueUpdater;
 
-<<<<<<< HEAD
 public class ConcatenationVertex extends DoubleVertex implements Differentiable {
-=======
-public class ConcatenationVertex extends NonProbabilisticDouble {
->>>>>>> c73b37dd
 
     private final int dimension;
     private final DoubleVertex[] input;
@@ -48,14 +44,6 @@
     }
 
     @Override
-<<<<<<< HEAD
-=======
-    public DoubleTensor getDerivedValue() {
-        return op(extractFromInputs(DoubleTensor.class, Vertex::getValue));
-    }
-
-    @Override
->>>>>>> c73b37dd
     public DualNumber calculateDualNumber(Map<Vertex, DualNumber> dualNumbers) {
         List<DualNumber> duals = new ArrayList<>();
 
