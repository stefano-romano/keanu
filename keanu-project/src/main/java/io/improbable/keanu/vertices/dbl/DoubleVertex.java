package io.improbable.keanu.vertices.dbl;


import io.improbable.keanu.kotlin.DoubleOperators;
import io.improbable.keanu.tensor.dbl.DoubleTensor;
import io.improbable.keanu.vertices.ContinuousVertex;
import io.improbable.keanu.vertices.Vertex;
import io.improbable.keanu.vertices.dbl.nonprobabilistic.ConstantDoubleVertex;
import io.improbable.keanu.vertices.dbl.nonprobabilistic.diff.DualNumber;
import io.improbable.keanu.vertices.dbl.nonprobabilistic.operators.binary.*;
import io.improbable.keanu.vertices.dbl.nonprobabilistic.operators.unary.*;

import java.util.*;
import java.util.function.Function;

public abstract class DoubleVertex extends ContinuousVertex<DoubleTensor> implements DoubleOperators<DoubleVertex> {

    public DoubleVertex minus(DoubleVertex that) {
        return new DifferenceVertex(this, that);
    }

    public DoubleVertex plus(DoubleVertex that) {
        return new AdditionVertex(this, that);
    }

    public DoubleVertex multiply(DoubleVertex that) {
        return new MultiplicationVertex(this, that);
    }

    public DoubleVertex matrixMultiply(DoubleVertex that) {
        return new MatrixMultiplicationVertex(this, that);
    }

    public DoubleVertex divideBy(DoubleVertex that) {
        return new DivisionVertex(this, that);
    }

    public DoubleVertex pow(DoubleVertex exponent) {
        return new PowerVertex(this, exponent);
    }

    public DoubleVertex minus(double that) {
        return new DifferenceVertex(this, new ConstantDoubleVertex(that));
    }

    public DoubleVertex plus(double that) {
        return new AdditionVertex(this, new ConstantDoubleVertex(that));
    }

    public DoubleVertex multiply(double that) {
        return new MultiplicationVertex(this, new ConstantDoubleVertex(that));
    }

    public DoubleVertex divideBy(double that) {
        return new DivisionVertex(this, new ConstantDoubleVertex(that));
    }

    public DoubleVertex pow(double power) {
        return new PowerVertex(this, new ConstantDoubleVertex(power));
    }

    public DoubleVertex abs() {
        return new AbsVertex(this);
    }

    public DoubleVertex floor() {
        return new FloorVertex(this);
    }

    public DoubleVertex ceil() {
        return new CeilVertex(this);
    }

    public DoubleVertex round() {
        return new RoundVertex(this);
    }

    public DoubleVertex exp() {
        return new ExpVertex(this);
    }

    public DoubleVertex log() {
        return new LogVertex(this);
    }

    public DoubleVertex sigmoid() {
        return new SigmoidVertex(this);
    }

    public DoubleVertex sin() {
        return new SinVertex(this);
    }

    public DoubleVertex cos() {
        return new CosVertex(this);
    }

    public DoubleVertex tan() {
        return new TanVertex(this);
    }

    public DoubleVertex asin() {
        return new ArcSinVertex(this);
    }

    public DoubleVertex acos() {
        return new ArcCosVertex(this);
    }

    public DoubleVertex atan() {
        return new ArcTanVertex(this);
    }

    public DoubleVertex atan2(DoubleVertex that) {
        return new ArcTan2Vertex(this, that);
    }

    public DoubleVertex sum() {
        return new SumVertex(this);
    }

    public DoubleVertex lambda(int[] outputShape, Function<DoubleTensor, DoubleTensor> op, Function<Map<Vertex, DualNumber>, DualNumber> dualNumberCalculation) {
        return new DoubleUnaryOpLambda<>(outputShape, this, op, dualNumberCalculation);
    }

    // 'times' and 'div' are required to enable operator overloading in Kotlin (through the DoubleOperators interface)
    public DoubleVertex times(DoubleVertex that) {
        return multiply(that);
    }

    public DoubleVertex div(DoubleVertex that) {
        return divideBy(that);
    }

    public DoubleVertex times(double that) {
        return multiply(that);
    }

    public DoubleVertex div(double that) {
        return divideBy(that);
    }

    public DoubleVertex unaryMinus() {
        return multiply(-1.0);
    }

<<<<<<< HEAD
    public DoubleVertex pluck(int... index) {
        return new PluckVertex(this, index);
=======
    public DoubleVertex slice(int dimension, int index) {
        return new SliceVertex(this, dimension, index);
>>>>>>> 74566913
    }

    public final DualNumber getDualNumber() {
        Map<Vertex, DualNumber> dualNumbers = new HashMap<>();
        Deque<DoubleVertex> stack = new ArrayDeque<>();
        stack.push(this);

        while (!stack.isEmpty()) {

            DoubleVertex head = stack.peek();
            Set<Vertex> parentsThatDualNumberIsNotCalculated = parentsThatDualNumberIsNotCalculated(dualNumbers, head.getParents());

            if (parentsThatDualNumberIsNotCalculated.isEmpty()) {

                DoubleVertex top = stack.pop();
                DualNumber dual = top.calculateDualNumber(dualNumbers);
                dualNumbers.put(top, dual);

            } else {

                for (Vertex vertex : parentsThatDualNumberIsNotCalculated) {
                    if (vertex instanceof DoubleVertex) {
                        stack.push((DoubleVertex) vertex);
                    } else {
                        throw new IllegalArgumentException("Can only calculate Diff Numbers on a graph made of Doubles");
                    }
                }

            }

        }

        return dualNumbers.get(this);
    }

    private Set<Vertex> parentsThatDualNumberIsNotCalculated(Map<Vertex, DualNumber> dualNumbers, Set<Vertex> parents) {
        Set<Vertex> notCalculatedParents = new HashSet<>();
        for (Vertex<?> next : parents) {
            if (!dualNumbers.containsKey(next)) {
                notCalculatedParents.add(next);
            }
        }
        return notCalculatedParents;
    }

    protected abstract DualNumber calculateDualNumber(Map<Vertex, DualNumber> dualNumbers);

    public void setValue(double value) {
        super.setValue(DoubleTensor.scalar(value));
    }

    public void setValue(double[] values) {
        super.setValue(DoubleTensor.create(values));
    }

    public void setAndCascade(double value) {
        super.setAndCascade(DoubleTensor.scalar(value));
    }

    public void setAndCascade(double[] values) {
        super.setAndCascade(DoubleTensor.create(values));
    }

    public void observe(double value) {
        super.observe(DoubleTensor.scalar(value));
    }

    public void observe(double[] values) {
        super.observe(DoubleTensor.create(values));
    }

    public double logPdf(double value) {
        return this.logPdf(DoubleTensor.scalar(value));
    }

    public double logPdf(double[] values) {
        return this.logPdf(DoubleTensor.create(values));
    }

    public Map<Long, DoubleTensor> dLogPdf(double value) {
        return this.dLogPdf(DoubleTensor.scalar(value));
    }

    public Map<Long, DoubleTensor> dLogPdf(double[] values) {
        return this.dLogPdf(DoubleTensor.create(values));
    }

    public double getValue(int... index) {
        return getValue().getValue(index);
    }
}<|MERGE_RESOLUTION|>--- conflicted
+++ resolved
@@ -144,13 +144,12 @@
         return multiply(-1.0);
     }
 
-<<<<<<< HEAD
+    public DoubleVertex slice(int dimension, int index) {
+        return new SliceVertex(this, dimension, index);
+    }
+
     public DoubleVertex pluck(int... index) {
         return new PluckVertex(this, index);
-=======
-    public DoubleVertex slice(int dimension, int index) {
-        return new SliceVertex(this, dimension, index);
->>>>>>> 74566913
     }
 
     public final DualNumber getDualNumber() {
