--- conflicted
+++ resolved
@@ -1,6 +1,7 @@
 package io.improbable.keanu.vertices.dbl;
 
 
+import java.util.Collections;
 import java.util.Map;
 import java.util.function.Function;
 
@@ -9,16 +10,7 @@
 import io.improbable.keanu.vertices.Vertex;
 import io.improbable.keanu.vertices.dbl.nonprobabilistic.ConstantDoubleVertex;
 import io.improbable.keanu.vertices.dbl.nonprobabilistic.diff.DualNumber;
-<<<<<<< HEAD
 import io.improbable.keanu.vertices.dbl.nonprobabilistic.diff.PartialDerivatives;
-import io.improbable.keanu.vertices.dbl.nonprobabilistic.operators.binary.*;
-import io.improbable.keanu.vertices.dbl.nonprobabilistic.operators.unary.*;
-
-import java.util.*;
-import java.util.function.Function;
-
-public abstract class DoubleVertex extends ContinuousVertex<DoubleTensor> implements DoubleOperators<DoubleVertex> {
-=======
 import io.improbable.keanu.vertices.dbl.nonprobabilistic.operators.binary.AdditionVertex;
 import io.improbable.keanu.vertices.dbl.nonprobabilistic.operators.binary.ArcTan2Vertex;
 import io.improbable.keanu.vertices.dbl.nonprobabilistic.operators.binary.DifferenceVertex;
@@ -50,7 +42,6 @@
     public DoubleVertex(ValueUpdater<DoubleTensor> valueUpdater) {
         super(valueUpdater);
     }
->>>>>>> 939162b2
 
     public DoubleVertex minus(DoubleVertex that) {
         return new DifferenceVertex(this, that);
@@ -191,52 +182,6 @@
         return new SliceVertex(this, dimension, index);
     }
 
-<<<<<<< HEAD
-    public final DualNumber getDualNumber() {
-        Map<Vertex, DualNumber> dualNumbers = new HashMap<>();
-        Deque<DoubleVertex> stack = new ArrayDeque<>();
-        stack.push(this)    ;
-
-        while (!stack.isEmpty()) {
-
-            DoubleVertex head = stack.peek();
-            Set<DoubleVertex> parentsThatDualNumberIsNotCalculated = parentsThatDualNumberIsNotCalculated(dualNumbers, head.getParents());
-
-            if (parentsThatDualNumberIsNotCalculated.isEmpty()) {
-
-                DoubleVertex top = stack.pop();
-                DualNumber dual = top.calculateDualNumber(dualNumbers);
-                dualNumbers.put(top, dual);
-
-            } else {
-
-                for (DoubleVertex vertex : parentsThatDualNumberIsNotCalculated) {
-                    stack.push(vertex);
-                }
-
-            }
-
-        }
-
-        return dualNumbers.get(this);
-    }
-
-    private Set<DoubleVertex> parentsThatDualNumberIsNotCalculated(Map<Vertex, DualNumber> dualNumbers, Set<Vertex> parents) {
-        Set<DoubleVertex> notCalculatedParents = new HashSet<>();
-        for (Vertex<?> next : parents) {
-            if (!dualNumbers.containsKey(next) && next instanceof DoubleVertex) {
-                notCalculatedParents.add((DoubleVertex) next);
-            }
-        }
-        return notCalculatedParents;
-    }
-
-    protected abstract DualNumber calculateDualNumber(Map<Vertex, DualNumber> dualNumbers);
-
-    protected abstract Map<Vertex, PartialDerivatives> reverseModeAutoDifferentiation(PartialDerivatives derivativeOfOutputsWithRespectToSelf);
-
-=======
->>>>>>> 939162b2
     public void setValue(double value) {
         super.setValue(DoubleTensor.scalar(value));
     }
@@ -273,4 +218,12 @@
             return DualNumber.createWithRespectToSelf(getId(), getValue());
         }
     }
+
+    @Override
+    public Map<Vertex, PartialDerivatives> reverseModeAutoDifferentiation(PartialDerivatives derivativeOfOutputsWithRespectToSelf) {
+        return Collections.singletonMap(
+            this,
+            PartialDerivatives.withRespectToSelf(this.getId(), this.getShape())
+        );
+    }
 }