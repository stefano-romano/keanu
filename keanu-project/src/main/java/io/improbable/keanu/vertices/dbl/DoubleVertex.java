package io.improbable.keanu.vertices.dbl;


import java.util.Map;
import java.util.function.Function;

import io.improbable.keanu.kotlin.DoubleOperators;
import io.improbable.keanu.tensor.NumberTensor;
import io.improbable.keanu.tensor.Tensor;
import io.improbable.keanu.tensor.dbl.DoubleTensor;
import io.improbable.keanu.vertices.Vertex;
import io.improbable.keanu.vertices.bool.BoolVertex;
import io.improbable.keanu.vertices.bool.nonprobabilistic.operators.binary.compare.EqualsVertex;
import io.improbable.keanu.vertices.bool.nonprobabilistic.operators.binary.compare.GreaterThanOrEqualVertex;
import io.improbable.keanu.vertices.bool.nonprobabilistic.operators.binary.compare.GreaterThanVertex;
import io.improbable.keanu.vertices.bool.nonprobabilistic.operators.binary.compare.LessThanOrEqualVertex;
import io.improbable.keanu.vertices.bool.nonprobabilistic.operators.binary.compare.LessThanVertex;
import io.improbable.keanu.vertices.bool.nonprobabilistic.operators.binary.compare.NotEqualsVertex;
import io.improbable.keanu.vertices.dbl.nonprobabilistic.ConstantDoubleVertex;
import io.improbable.keanu.vertices.dbl.nonprobabilistic.diff.DualNumber;
import io.improbable.keanu.vertices.dbl.nonprobabilistic.operators.binary.AdditionVertex;
import io.improbable.keanu.vertices.dbl.nonprobabilistic.operators.binary.ArcTan2Vertex;
import io.improbable.keanu.vertices.dbl.nonprobabilistic.operators.binary.DifferenceVertex;
import io.improbable.keanu.vertices.dbl.nonprobabilistic.operators.binary.DivisionVertex;
import io.improbable.keanu.vertices.dbl.nonprobabilistic.operators.binary.MatrixMultiplicationVertex;
import io.improbable.keanu.vertices.dbl.nonprobabilistic.operators.binary.MultiplicationVertex;
import io.improbable.keanu.vertices.dbl.nonprobabilistic.operators.binary.PowerVertex;
import io.improbable.keanu.vertices.dbl.nonprobabilistic.operators.unary.AbsVertex;
import io.improbable.keanu.vertices.dbl.nonprobabilistic.operators.unary.ArcCosVertex;
import io.improbable.keanu.vertices.dbl.nonprobabilistic.operators.unary.ArcSinVertex;
import io.improbable.keanu.vertices.dbl.nonprobabilistic.operators.unary.ArcTanVertex;
import io.improbable.keanu.vertices.dbl.nonprobabilistic.operators.unary.CeilVertex;
import io.improbable.keanu.vertices.dbl.nonprobabilistic.operators.unary.CosVertex;
import io.improbable.keanu.vertices.dbl.nonprobabilistic.operators.unary.DoubleUnaryOpVertex;
import io.improbable.keanu.vertices.dbl.nonprobabilistic.operators.unary.ExpVertex;
import io.improbable.keanu.vertices.dbl.nonprobabilistic.operators.unary.FloorVertex;
import io.improbable.keanu.vertices.dbl.nonprobabilistic.operators.unary.LogVertex;
import io.improbable.keanu.vertices.dbl.nonprobabilistic.operators.unary.RoundVertex;
import io.improbable.keanu.vertices.dbl.nonprobabilistic.operators.unary.SigmoidVertex;
import io.improbable.keanu.vertices.dbl.nonprobabilistic.operators.unary.SinVertex;
import io.improbable.keanu.vertices.dbl.nonprobabilistic.operators.unary.SliceVertex;
import io.improbable.keanu.vertices.dbl.nonprobabilistic.operators.unary.SumVertex;
import io.improbable.keanu.vertices.dbl.nonprobabilistic.operators.unary.TakeVertex;
import io.improbable.keanu.vertices.dbl.nonprobabilistic.operators.unary.TanVertex;
import io.improbable.keanu.vertices.update.ValueUpdater;

public abstract class DoubleVertex extends Vertex<DoubleTensor> implements DoubleOperators<DoubleVertex>, Differentiable {

    public DoubleVertex(ValueUpdater<DoubleTensor> valueUpdater) {
        super(valueUpdater);
    }

    public DoubleVertex minus(DoubleVertex that) {
        return new DifferenceVertex(this, that);
    }

    public DoubleVertex plus(DoubleVertex that) {
        return new AdditionVertex(this, that);
    }

    public DoubleVertex multiply(DoubleVertex that) {
        return new MultiplicationVertex(this, that);
    }

    public DoubleVertex matrixMultiply(DoubleVertex that) {
        return new MatrixMultiplicationVertex(this, that);
    }

    public DoubleVertex divideBy(DoubleVertex that) {
        return new DivisionVertex(this, that);
    }

    public DoubleVertex pow(DoubleVertex exponent) {
        return new PowerVertex(this, exponent);
    }

    @Override
    public DoubleVertex minus(double that) {
        return minus(new ConstantDoubleVertex(that));
    }

    @Override
    public DoubleVertex plus(double that) {
        return plus(new ConstantDoubleVertex(that));
    }

    public DoubleVertex multiply(double that) {
        return multiply(new ConstantDoubleVertex(that));
    }

    public DoubleVertex divideBy(double that) {
        return divideBy(new ConstantDoubleVertex(that));
    }

    @Override
    public DoubleVertex pow(double that) {
        return pow(new ConstantDoubleVertex(that));
    }

    public DoubleVertex abs() {
        return new AbsVertex(this);
    }

    public DoubleVertex floor() {
        return new FloorVertex(this);
    }

    public DoubleVertex ceil() {
        return new CeilVertex(this);
    }

    public DoubleVertex round() {
        return new RoundVertex(this);
    }

    @Override
    public DoubleVertex exp() {
        return new ExpVertex(this);
    }

    public DoubleVertex log() {
        return new LogVertex(this);
    }

    public DoubleVertex sigmoid() {
        return new SigmoidVertex(this);
    }

    @Override
    public DoubleVertex sin() {
        return new SinVertex(this);
    }

    @Override
    public DoubleVertex cos() {
        return new CosVertex(this);
    }

    public DoubleVertex tan() {
        return new TanVertex(this);
    }

    @Override
    public DoubleVertex asin() {
        return new ArcSinVertex(this);
    }

    @Override
    public DoubleVertex acos() {
        return new ArcCosVertex(this);
    }

    public DoubleVertex atan() {
        return new ArcTanVertex(this);
    }

    public DoubleVertex atan2(DoubleVertex that) {
        return new ArcTan2Vertex(this, that);
    }

    public DoubleVertex sum() {
        return new SumVertex(this);
    }

    public DoubleVertex lambda(int[] outputShape, Function<DoubleTensor, DoubleTensor> op, Function<DualNumber, DualNumber> dualNumberCalculation) {
        return new DoubleUnaryOpVertex(outputShape, this, op, dualNumberCalculation);
    }

    // 'times' and 'div' are required to enable operator overloading in Kotlin (through the DoubleOperators interface)
    @Override
    public DoubleVertex times(DoubleVertex that) {
        return multiply(that);
    }

    @Override
    public DoubleVertex div(DoubleVertex that) {
        return divideBy(that);
    }

    @Override
    public DoubleVertex times(double that) {
        return multiply(that);
    }

    @Override
    public DoubleVertex div(double that) {
        return divideBy(that);
    }

    @Override
    public DoubleVertex unaryMinus() {
        return multiply(-1.0);
    }

<<<<<<< HEAD
    public BoolVertex equalTo(DoubleVertex rhs) {
        return new EqualsVertex<>(this, rhs);
    }

    public <T extends Tensor> BoolVertex notEqualTo(Vertex<T> rhs) {
        return new NotEqualsVertex<>(this, rhs);
    }

    public <T extends NumberTensor> BoolVertex greaterThan(Vertex<T> rhs) {
        return new GreaterThanVertex<>(this, rhs);
    }

    public <T extends NumberTensor> BoolVertex greaterThanOrEqualTo(Vertex<T> rhs) {
        return new GreaterThanOrEqualVertex<>(this, rhs);
    }

    public <T extends NumberTensor> BoolVertex lessThan(Vertex<T> rhs) {
        return new LessThanVertex<>(this, rhs);
    }

    public <T extends NumberTensor> BoolVertex lessThanOrEqualTo(Vertex<T> rhs) {
        return new LessThanOrEqualVertex<>(this, rhs);
    }

    public DoubleVertex pluck(int... index) {
        return new PluckVertex(this, index);
=======
    public DoubleVertex take(int... index) {
        return new TakeVertex(this, index);
>>>>>>> b3a5e54f
    }

    public DoubleVertex slice(int dimension, int index) {
        return new SliceVertex(this, dimension, index);
    }

    public void setValue(double value) {
        super.setValue(DoubleTensor.scalar(value));
    }

    public void setValue(double[] values) {
        super.setValue(DoubleTensor.create(values));
    }

    public void setAndCascade(double value) {
        super.setAndCascade(DoubleTensor.scalar(value));
    }

    public void setAndCascade(double[] values) {
        super.setAndCascade(DoubleTensor.create(values));
    }

    public void observe(double value) {
        super.observe(DoubleTensor.scalar(value));
    }

    public void observe(double[] values) {
        super.observe(DoubleTensor.create(values));
    }

    public double getValue(int... index) {
        return getValue().getValue(index);
    }

    @Override
    public DualNumber calculateDualNumber(Map<Vertex, DualNumber> dualNumbers) {
        if (isObserved()) {
            return DualNumber.createConstant(getValue());
        } else {
            return DualNumber.createWithRespectToSelf(getId(), getValue());
        }
    }
}<|MERGE_RESOLUTION|>--- conflicted
+++ resolved
@@ -192,7 +192,6 @@
         return multiply(-1.0);
     }
 
-<<<<<<< HEAD
     public BoolVertex equalTo(DoubleVertex rhs) {
         return new EqualsVertex<>(this, rhs);
     }
@@ -217,12 +216,8 @@
         return new LessThanOrEqualVertex<>(this, rhs);
     }
 
-    public DoubleVertex pluck(int... index) {
-        return new PluckVertex(this, index);
-=======
     public DoubleVertex take(int... index) {
         return new TakeVertex(this, index);
->>>>>>> b3a5e54f
     }
 
     public DoubleVertex slice(int dimension, int index) {
