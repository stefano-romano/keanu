--- conflicted
+++ resolved
@@ -13,11 +13,7 @@
     protected final DoubleTensorVertex b;
 
     public TensorBinaryOpVertex(DoubleTensorVertex a, DoubleTensorVertex b) {
-<<<<<<< HEAD
-        int[] resultShape = TensorShapeValidation.checkHasSingleNonScalarShapeOrAllScalar(a.getValue(), b.getValue());
-=======
         int[] resultShape = TensorShapeValidation.checkHasSingleNonScalarShapeOrAllScalar(a.getShape(), b.getShape());
->>>>>>> bda1dbb7
         this.a = a;
         this.b = b;
         setParents(a, b);
