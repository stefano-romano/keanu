--- conflicted
+++ resolved
@@ -47,11 +47,7 @@
                     BiFunction<DoubleTensor[], RandomFactory, DoubleTensor[]> model,
                     Integer expectedNumberOfOutputs) {
         this(doubleInputs, model,
-<<<<<<< HEAD
             expectedNumberOfOutputs*10,
-=======
-            0, 0,
->>>>>>> 59e7afc5
             expectedNumberOfOutputs);
     }
 
