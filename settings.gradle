include 'keanu-project',
        'keanu-docs:code',
<<<<<<< HEAD
        'keanu-examples:coalMiningDisasters',
        'keanu-examples:starter',
        'keanu-examples:bayesianMethodsForHackers'
=======
        'keanu-examples:coalMiningDisasters'
>>>>>>> f57ef555
<|MERGE_RESOLUTION|>--- conflicted
+++ resolved
@@ -1,9 +1,4 @@
 include 'keanu-project',
-        'keanu-docs:code',
-<<<<<<< HEAD
-        'keanu-examples:coalMiningDisasters',
-        'keanu-examples:starter',
-        'keanu-examples:bayesianMethodsForHackers'
-=======
-        'keanu-examples:coalMiningDisasters'
->>>>>>> f57ef555
+    'keanu-docs:code',
+    'keanu-examples:coalMiningDisasters',
+    'keanu-examples:bayesianMethodsForHackers'