--- conflicted
+++ resolved
@@ -1,9 +1,7 @@
 include 'keanu-project',
         'keanu-docs:code',
-<<<<<<< HEAD
         'keanu-examples:coalMiningDisasters',
         'keanu-examples:starter'
 include 'halo'
-=======
-        'keanu-examples:coalMiningDisasters'
->>>>>>> 48946581
+
+        'keanu-examples:coalMiningDisasters'