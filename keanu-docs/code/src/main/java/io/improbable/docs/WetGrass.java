--- conflicted
+++ resolved
@@ -29,15 +29,9 @@
         wetGrass.observe(true);
 
         NetworkSamples posteriorSamples = RejectionSampler.getPosteriorSamples(
-<<<<<<< HEAD
-                new BayesianNetwork(wetGrass.getConnectedGraph()),
-                Arrays.asList(sprinkler, rain),
-                100000
-=======
-            new BayesNet(wetGrass.getConnectedGraph()),
+            new BayesianNetwork(wetGrass.getConnectedGraph()),
             Arrays.asList(sprinkler, rain),
             100000
->>>>>>> 465f548b
         );
 
         double probabilityOfRainGivenWetGrass = posteriorSamples.get(rain).probability(isRaining -> isRaining == true);
